/*
 * Licensed to the Apache Software Foundation (ASF) under one or more
 * contributor license agreements.  See the NOTICE file distributed with
 * this work for additional information regarding copyright ownership.
 * The ASF licenses this file to You under the Apache License, Version 2.0
 * (the "License"); you may not use this file except in compliance with
 * the License.  You may obtain a copy of the License at
 *
 *      http://www.apache.org/licenses/LICENSE-2.0
 *
 * Unless required by applicable law or agreed to in writing, software
 * distributed under the License is distributed on an "AS IS" BASIS,
 * WITHOUT WARRANTIES OR CONDITIONS OF ANY KIND, either express or implied.
 * See the License for the specific language governing permissions and
 * limitations under the License.
 */
package org.apache.commons.collections4.list;

import static org.junit.jupiter.api.Assertions.assertEquals;
import static org.junit.jupiter.api.Assertions.assertFalse;
import static org.junit.jupiter.api.Assertions.assertNotNull;
import static org.junit.jupiter.api.Assertions.assertNull;
import static org.junit.jupiter.api.Assertions.assertThrows;
import static org.junit.jupiter.api.Assertions.assertTrue;

import java.io.IOException;
import java.io.Serializable;
import java.lang.reflect.Method;
import java.util.AbstractCollection;
import java.util.ArrayList;
import java.util.Arrays;
import java.util.Collection;
import java.util.Collections;
import java.util.Iterator;
import java.util.List;
import java.util.ListIterator;
import java.util.NoSuchElementException;

import org.apache.commons.collections4.BulkTest;
import org.apache.commons.collections4.collection.AbstractCollectionTest;
import org.apache.commons.collections4.iterators.AbstractListIteratorTest;

/**
 * Abstract test class for {@link java.util.List} methods and contracts.
 * <p>
 * To use, simply extend this class, and implement
 * the {@link #makeObject} method.
 * <p>
 * If your {@link List} fails one of these tests by design,
 * you may still use this base set of cases.  Simply override the
 * test case (method) your {@link List} fails or override one of the
 * protected methods from AbstractCollectionTest.
 *
 */
public abstract class AbstractListTest<E> extends AbstractCollectionTest<E> {

    /**
     * JUnit constructor.
     *
     * @param testName  the test class name
     */
    public AbstractListTest(final String testName) {
        super(testName);
    }

    //-----------------------------------------------------------------------
    /**
     *  Returns true if the collections produced by
     *  {@link #makeObject()} and {@link #makeFullCollection()}
     *  support the <code>set operation.<p>
     *  Default implementation returns true.  Override if your collection
     *  class does not support set.
     */
    public boolean isSetSupported() {
        return true;
    }

    //-----------------------------------------------------------------------
    /**
     *  Verifies that the test list implementation matches the confirmed list
     *  implementation.
     */
    @Override
    @SuppressWarnings("unchecked")
    public void verify() {
        super.verify();

        final List<E> list1 = getCollection();
        final List<E> list2 = getConfirmed();

        assertEquals("List should equal confirmed", list1, list2);
        assertEquals("Confirmed should equal list", list2, list1);

        assertEquals("Hash codes should be equal", list1.hashCode(), list2.hashCode());

        int i = 0;
        final Iterator<E> iterator1 = list1.iterator();
        final Iterator<E> iterator2 = list2.iterator();
        final E[] array = (E[]) list1.toArray();
        while (iterator2.hasNext()) {
            assertTrue("List iterator should have next", iterator1.hasNext());
            final Object o1 = iterator1.next();
            Object o2 = iterator2.next();
            assertEquals("Iterator elements should be equal", o1, o2);
            o2 = list1.get(i);
            assertEquals("get should return correct element", o1, o2);
            o2 = array[i];
            assertEquals("toArray should have correct element", o1, o2);
            i++;
        }
    }

    //-----------------------------------------------------------------------
    /**
     * List equals method is defined.
     */
    @Override
    public boolean isEqualsCheckable() {
        return true;
    }

    /**
     * Returns an empty {@link ArrayList}.
     */
    @Override
    public Collection<E> makeConfirmedCollection() {
        final ArrayList<E> list = new ArrayList<>();
        return list;
    }

    /**
     * Returns a full {@link ArrayList}.
     */
    @Override
    public Collection<E> makeConfirmedFullCollection() {
        final ArrayList<E> list = new ArrayList<>();
        list.addAll(Arrays.asList(getFullElements()));
        return list;
    }

    /**
     * Returns {@link #makeObject()}.
     *
     * @return an empty list to be used for testing
     */
    @Override
    public abstract List<E> makeObject();

    /**
     * {@inheritDoc}
     */
    @Override
    public List<E> makeFullCollection() {
        // only works if list supports optional "addAll(Collection)"
        final List<E> list = makeObject();
        list.addAll(Arrays.asList(getFullElements()));
        return list;
    }

    //-----------------------------------------------------------------------
    /**
     * Returns the {@link #collection} field cast to a {@link List}.
     *
     * @return the collection field as a List
     */
    @Override
    public List<E> getCollection() {
        return (List<E>) super.getCollection();
    }

    /**
     * Returns the {@link #confirmed} field cast to a {@link List}.
     *
     * @return the confirmed field as a List
     */
    @Override
    public List<E> getConfirmed() {
        return (List<E>) super.getConfirmed();
    }

    //-----------------------------------------------------------------------
    /**
     *  Tests bounds checking for {@link List#add(int, Object)} on an
     *  empty list.
     */
    public void testListAddByIndexBoundsChecking() {
        if (!isAddSupported()) {
            return;
        }

        final List<E> list;
        final E element = getOtherElements()[0];

        list = makeObject();
        Exception exception = assertThrows(IndexOutOfBoundsException.class, () -> {
            list.add(Integer.MIN_VALUE, element);
        });
        if (null != exception.getMessage()) {
            assertNotNull(exception.getMessage());
        }

        exception = assertThrows(IndexOutOfBoundsException.class, () -> {
            list.add(-1, element);
        });
        if (null != exception.getMessage()) {
            assertNotNull(exception.getMessage());
        }

        exception = assertThrows(IndexOutOfBoundsException.class, () -> {
            list.add(1, element);
        });
        if (null != exception.getMessage()) {
            assertNotNull(exception.getMessage());
        }

        exception = assertThrows(IndexOutOfBoundsException.class, () -> {
            list.add(Integer.MAX_VALUE, element);
        });
        if (null != exception.getMessage()) {
            assertNotNull(exception.getMessage());
        }
    }

    /**
     *  Tests bounds checking for {@link List#add(int, Object)} on a
     *  full list.
     */
    public void testListAddByIndexBoundsChecking2() {
        if (!isAddSupported()) {
            return;
        }

        final List<E> list = makeFullCollection();
        final E element = getOtherElements()[0];

        Exception exception = assertThrows(IndexOutOfBoundsException.class, () -> {
            list.add(Integer.MIN_VALUE, element);
        });
        assertNotNull(exception.getMessage());

        exception = assertThrows(IndexOutOfBoundsException.class, () -> {
            list.add(-1, element);
        });
        assertNotNull(exception.getMessage());

        exception = assertThrows(IndexOutOfBoundsException.class, () -> {
            list.add(list.size() + 1, element);
        });
        assertNotNull(exception.getMessage());

        exception = assertThrows(IndexOutOfBoundsException.class, () -> {
            list.add(Integer.MAX_VALUE, element);
        });
        assertNotNull(exception.getMessage());
    }

    /**
     *  Tests {@link List#add(int,Object)}.
     */
    public void testListAddByIndex() {
        if (!isAddSupported()) {
            return;
        }

        final E element = getOtherElements()[0];
        final int max = getFullElements().length;

        for (int i = 0; i <= max; i++) {
            resetFull();
            getCollection().add(i, element);
            getConfirmed().add(i, element);
            verify();
        }
    }

    /**
     *  Tests {@link List#equals(Object)}.
     */
    public void testListEquals() {
        resetEmpty();
        List<E> list = getCollection();
        assertEquals("Empty lists should be equal", true, list.equals(getConfirmed()));
        verify();
        assertEquals("Empty list should equal self", true, list.equals(list));
        verify();

        List<E> list2 = Arrays.asList(getFullElements());
        assertEquals("Empty list shouldn't equal full", false, list.equals(list2));
        verify();

        list2 = Arrays.asList(getOtherElements());
        assertEquals("Empty list shouldn't equal other", false, list.equals(list2));
        verify();

        resetFull();
        list = getCollection();
        assertEquals("Full lists should be equal", true, list.equals(getConfirmed()));
        verify();
        assertEquals("Full list should equal self", true, list.equals(list));
        verify();

        list2 = makeObject();
        assertEquals("Full list shouldn't equal empty", false, list.equals(list2));
        verify();

        list2 = Arrays.asList(getOtherElements());
        assertEquals("Full list shouldn't equal other", false, list.equals(list2));
        verify();

        list2 = Arrays.asList(getFullElements());
        if (list2.size() < 2 && isAddSupported()) {
            // main list is only size 1, so lets add other elements to get a better list
            list.addAll(Arrays.asList(getOtherElements()));
            getConfirmed().addAll(Arrays.asList(getOtherElements()));
            list2 = new ArrayList<>(list2);
            list2.addAll(Arrays.asList(getOtherElements()));
        }
        if (list2.size() > 1) {
            Collections.reverse(list2);
            assertEquals(
                "Full list shouldn't equal full list with same elements but different order",
                false, list.equals(list2));
            verify();
        }

        resetFull();
        list = getCollection();
        assertEquals("List shouldn't equal String", false, list.equals(""));
        verify();

        final List<E> listForC = Arrays.asList(getFullElements());
        final Collection<E> c = new AbstractCollection<E>() {
            @Override
            public int size() {
                return listForC.size();
            }

            @Override
            public Iterator<E> iterator() {
                return listForC.iterator();
            }
        };

        assertEquals("List shouldn't equal nonlist with same elements in same order", false, list.equals(c));
        verify();
    }

    /**
     *  Tests {@link List#hashCode()}.
     */
    public void testListHashCode() {
        resetEmpty();
        int hash1 = getCollection().hashCode();
        int hash2 = getConfirmed().hashCode();
        assertEquals("Empty lists should have equal hashCodes", hash1, hash2);
        verify();

        resetFull();
        hash1 = getCollection().hashCode();
        hash2 = getConfirmed().hashCode();
        assertEquals("Full lists should have equal hashCodes", hash1, hash2);
        verify();
    }

    /**
     *  Tests {@link List#get(int)}.
     */
    public void testListGetByIndex() {
        resetFull();
        final List<E> list = getCollection();
        final E[] elements = getFullElements();
        for (int i = 0; i < elements.length; i++) {
            assertEquals("List should contain correct elements", elements[i], list.get(i));
            verify();
        }
    }

    /**
     *  Tests bounds checking for {@link List#get(int)} on an
     *  empty list.
     */
    public void testListGetByIndexBoundsChecking() {
        final List<E> list = makeObject();

        Exception exception = assertThrows(IndexOutOfBoundsException.class, () -> {
            list.get(Integer.MIN_VALUE);
        });
        if (null != exception.getMessage()) {
            assertNotNull(exception.getMessage());
        }

        exception = assertThrows(IndexOutOfBoundsException.class, () -> {
            list.get(-1);
        });
        if (null != exception.getMessage()) {
            assertNotNull(exception.getMessage());
        }

        exception = assertThrows(IndexOutOfBoundsException.class, () -> {
            list.get(0);
        });
        assertNotNull(exception.getMessage());

        exception = assertThrows(IndexOutOfBoundsException.class, () -> {
            list.get(1);
        });
        assertNotNull(exception.getMessage());

        exception = assertThrows(IndexOutOfBoundsException.class, () -> {
            list.get(Integer.MAX_VALUE);
        });
        if (null != exception.getMessage()) {
            assertNotNull(exception.getMessage());
        }
    }

    /**
     *  Tests bounds checking for {@link List#get(int)} on a
     *  full list.
     */
    public void testListGetByIndexBoundsChecking2() {
        final List<E> list = makeFullCollection();

        Exception exception = assertThrows(IndexOutOfBoundsException.class, () -> {
            list.get(Integer.MIN_VALUE);
        });
        if (null != exception.getMessage()) {
            assertNotNull(exception.getMessage());
        }

        exception = assertThrows(IndexOutOfBoundsException.class, () -> {
            list.get(-1);
        });
        if (null != exception.getMessage()) {
            assertNotNull(exception.getMessage());
        }

        exception = assertThrows(IndexOutOfBoundsException.class, () -> {
            list.get(getFullElements().length);
        });
        assertNotNull(exception.getMessage());

        exception = assertThrows(IndexOutOfBoundsException.class, () -> {
            list.get(Integer.MAX_VALUE);
        });
        assertNotNull(exception.getMessage());
    }

    /**
     *  Tests {@link List#indexOf}.
     */
    public void testListIndexOf() {
        resetFull();
        final List<E> list1 = getCollection();
        final List<E> list2 = getConfirmed();

        for (final E element : list2) {
            assertEquals("indexOf should return correct result",
                    list1.indexOf(element), list2.indexOf(element));
            verify();
        }

        final E[] other = getOtherElements();
        for (final E element : other) {
            assertEquals("indexOf should return -1 for nonexistent element",
                -1, list1.indexOf(element));
            verify();
        }
    }

    /**
     *  Tests {@link List#lastIndexOf}.
     */
    public void testListLastIndexOf() {
        resetFull();
        final List<E> list1 = getCollection();
        final List<E> list2 = getConfirmed();

        final Iterator<E> iterator = list2.iterator();
        while (iterator.hasNext()) {
            final E element = iterator.next();
            assertEquals("lastIndexOf should return correct result",
                list1.lastIndexOf(element), list2.lastIndexOf(element));
            verify();
        }

        final E[] other = getOtherElements();
        for (final E element : other) {
            assertEquals("lastIndexOf should return -1 for nonexistent " +
                "element", -1, list1.lastIndexOf(element));
            verify();
        }
    }

    /**
     *  Tests bounds checking for {@link List#set(int,Object)} on an
     *  empty list.
     */
    public void testListSetByIndexBoundsChecking() {
        if (!isSetSupported()) {
            return;
        }

        final List<E> list = makeObject();
        final E element = getOtherElements()[0];

        Exception exception = assertThrows(IndexOutOfBoundsException.class, () -> {
            list.set(Integer.MIN_VALUE, element);
        });
        if (null != exception.getMessage()) {
            assertTrue(exception.getMessage().contains("-2147483648"));
        }

        exception = assertThrows(IndexOutOfBoundsException.class, () -> {
            list.set(-1, element);
        });
        if (null != exception.getMessage()) {
            assertNotNull(exception.getMessage());
        }

        exception = assertThrows(IndexOutOfBoundsException.class, () -> {
            list.set(0, element);
        });
        if (null != exception.getMessage()) {
            assertNotNull(exception.getMessage());
        }

        exception = assertThrows(IndexOutOfBoundsException.class, () -> {
            list.set(1, element);
        });
        if (null != exception.getMessage()) {
            assertNotNull(exception.getMessage());
        }
        exception = assertThrows(IndexOutOfBoundsException.class, () -> {
            list.set(Integer.MAX_VALUE, element);
        });
        if (null != exception.getMessage()) {
            assertNotNull(exception.getMessage());
        }
    }


    /**
     *  Tests bounds checking for {@link List#set(int,Object)} on a
     *  full list.
     */
    public void testListSetByIndexBoundsChecking2() {
        if (!isSetSupported()) {
            return;
        }

        final List<E> list = makeFullCollection();
        final E element = getOtherElements()[0];

        Exception exception = assertThrows(IndexOutOfBoundsException.class, () -> {
            list.set(Integer.MIN_VALUE, element);
        });
        if (null != exception.getMessage()) {
            assertNotNull(exception.getMessage());
        }

        exception = assertThrows(IndexOutOfBoundsException.class, () -> {
            list.set(-1, element);
        });
        if (null != exception.getMessage()) {
            assertNotNull(exception.getMessage());
        }
        exception = assertThrows(IndexOutOfBoundsException.class, () -> {
            list.set(getFullElements().length, element);
        });
        assertNotNull(exception.getMessage());

        exception = assertThrows(IndexOutOfBoundsException.class, () -> {
            list.set(Integer.MAX_VALUE, element);
        });
        assertNotNull(exception.getMessage());
    }


    /**
     *  Test {@link List#set(int,Object)}.
     */
    public void testListSetByIndex() {
        if (!isSetSupported()) {
            return;
        }

        resetFull();
        final E[] elements = getFullElements();
        final E[] other = getOtherElements();

        for (int i = 0; i < elements.length; i++) {
            final E n = other[i % other.length];
            final E v = getCollection().set(i, n);
            assertEquals("Set should return correct element", elements[i], v);
            getConfirmed().set(i, n);
            verify();
        }
    }

    /**
     *  If {@link #isSetSupported()} returns false, tests that set operation
     *  raises <Code>UnsupportedOperationException.
     */
    public void testUnsupportedSet() {
        if (isSetSupported()) {
            return;
        }

        resetFull();
        Exception exception = assertThrows(UnsupportedOperationException.class, () -> {
            getCollection().set(0, getFullElements()[0]);
<<<<<<< HEAD
        });
        if (null != exception.getMessage()) {
            assertTrue(exception.getMessage().contains("Index:"));
=======
            fail("Empty collection should not support set.");
        } catch (final UnsupportedOperationException e) {
            // expected
>>>>>>> cec45f82
        }
        // make sure things didn't change even if the expected exception was
        // thrown.
        verify();
    }

    /**
     *  Tests bounds checking for {@link List#remove(int)} on an
     *  empty list.
     */
    public void testListRemoveByIndexBoundsChecking() {
        if (!isRemoveSupported()) {
            return;
        }

        final List<E> list = makeObject();

        Exception exception = assertThrows(IndexOutOfBoundsException.class, () -> {
            list.remove(Integer.MIN_VALUE);
        });
        if (null != exception.getMessage()) {
            assertNotNull(exception.getMessage());
        }

        exception = assertThrows(IndexOutOfBoundsException.class, () -> {
            list.remove(-1);
        });
        if (null != exception.getMessage()) {
            assertNotNull(exception.getMessage());
        }

        exception = assertThrows(IndexOutOfBoundsException.class, () -> {
            list.remove(0);
        });
        assertNotNull(exception.getMessage());

        exception = assertThrows(IndexOutOfBoundsException.class, () -> {
            list.remove(1);
        });
        assertNotNull(exception.getMessage());

        exception = assertThrows(IndexOutOfBoundsException.class, () -> {
            list.remove(Integer.MAX_VALUE);
        });
        assertNotNull(exception.getMessage());
    }

    /**
     *  Tests bounds checking for {@link List#remove(int)} on a
     *  full list.
     */
    public void testListRemoveByIndexBoundsChecking2() {
        if (!isRemoveSupported()) {
            return;
        }

        final List<E> list = makeFullCollection();

        Exception exception = assertThrows(IndexOutOfBoundsException.class, () -> {
            list.remove(Integer.MIN_VALUE);
        });
        if (null != exception.getMessage()) {
            assertNotNull(exception.getMessage());
        }

        exception = assertThrows(IndexOutOfBoundsException.class, () -> {
            list.remove(-1);
        });
        if (null != exception.getMessage()) {
            assertNotNull(exception.getMessage());
        }

        exception = assertThrows(IndexOutOfBoundsException.class, () -> {
            list.remove(getFullElements().length);
        });
        if (null != exception.getMessage()) {
            assertNotNull(exception.getMessage());
        }

        exception = assertThrows(IndexOutOfBoundsException.class, () -> {
            list.remove(Integer.MAX_VALUE);
        });
        if (null != exception.getMessage()) {
            assertNotNull(exception.getMessage());
        }
    }


    /**
     *  Tests {@link List#remove(int)}.
     */
    public void testListRemoveByIndex() {
        if (!isRemoveSupported()) {
            return;
        }

        final int max = getFullElements().length;
        for (int i = 0; i < max; i++) {
            resetFull();
            final E o1 = getCollection().remove(i);
            final E o2 = getConfirmed().remove(i);
            assertEquals("remove should return correct element", o1, o2);
            verify();
        }
    }

    /**
     *  Tests the read-only bits of {@link List#listIterator()}.
     */
    public void testListListIterator() {
        resetFull();
        forwardTest(getCollection().listIterator(), 0);
        backwardTest(getCollection().listIterator(), 0);
    }

    /**
     *  Tests the read-only bits of {@link List#listIterator(int)}.
     */
    public void testListListIteratorByIndex() {
        resetFull();
        try {
            getCollection().listIterator(-1);
        } catch (final IndexOutOfBoundsException ex) {}
        resetFull();
        try {
            getCollection().listIterator(getCollection().size() + 1);
        } catch (final IndexOutOfBoundsException ex) {}
        resetFull();
        for (int i = 0; i <= getConfirmed().size(); i++) {
            forwardTest(getCollection().listIterator(i), i);
            backwardTest(getCollection().listIterator(i), i);
        }
        resetFull();
        for (int i = 0; i <= getConfirmed().size(); i++) {
            backwardTest(getCollection().listIterator(i), i);
        }
    }

    //-----------------------------------------------------------------------
    /**
     * Tests remove on list iterator is correct.
     */
    public void testListListIteratorPreviousRemoveNext() {
        if (!isRemoveSupported()) {
            return;
        }
        resetFull();
        if (getCollection().size() < 4) {
            return;
        }
        final ListIterator<E> it = getCollection().listIterator();
        final E zero = it.next();
        final E one = it.next();
        final E two = it.next();
        final E two2 = it.previous();
        final E one2 = it.previous();
        assertEquals(one, one2);
        assertEquals(two, two2);
        assertEquals(zero, getCollection().get(0));
        assertEquals(one, getCollection().get(1));
        assertEquals(two, getCollection().get(2));

        it.remove(); // removed element at index 1 (one)
        assertEquals(zero, getCollection().get(0));
        assertEquals(two, getCollection().get(1));
        final E two3 = it.next();  // do next after remove
        assertEquals(two, two3);
        assertEquals(getCollection().size() > 2, it.hasNext());
        assertEquals(true, it.hasPrevious());
    }

    /**
     * Tests remove on list iterator is correct.
     */
    public void testListListIteratorPreviousRemovePrevious() {
        if (!isRemoveSupported()) {
            return;
        }
        resetFull();
        if (getCollection().size() < 4) {
            return;
        }
        final ListIterator<E> it = getCollection().listIterator();
        final E zero = it.next();
        final E one = it.next();
        final E two = it.next();
        final E two2 = it.previous();
        final E one2 = it.previous();
        assertEquals(one, one2);
        assertEquals(two, two2);
        assertEquals(zero, getCollection().get(0));
        assertEquals(one, getCollection().get(1));
        assertEquals(two, getCollection().get(2));

        it.remove(); // removed element at index 1 (one)
        assertEquals(zero, getCollection().get(0));
        assertEquals(two, getCollection().get(1));
        final E zero3 = it.previous();  // do previous after remove
        assertEquals(zero, zero3);
        assertFalse(it.hasPrevious());
        assertEquals(getCollection().size() > 2, it.hasNext());
    }

    /**
     * Tests remove on list iterator is correct.
     */
    public void testListListIteratorNextRemoveNext() {
        if (!isRemoveSupported()) {
            return;
        }
        resetFull();
        if (getCollection().size() < 4) {
            return;
        }
        final ListIterator<E> it = getCollection().listIterator();
        final E zero = it.next();
        final E one = it.next();
        final E two = it.next();
        assertEquals(zero, getCollection().get(0));
        assertEquals(one, getCollection().get(1));
        assertEquals(two, getCollection().get(2));
        final E three = getCollection().get(3);

        it.remove(); // removed element at index 2 (two)
        assertEquals(zero, getCollection().get(0));
        assertEquals(one, getCollection().get(1));
        final E three2 = it.next();  // do next after remove
        assertEquals(three, three2);
        assertEquals(getCollection().size() > 3, it.hasNext());
        assertTrue(it.hasPrevious());
    }

    /**
     * Tests remove on list iterator is correct.
     */
    public void testListListIteratorNextRemovePrevious() {
        if (!isRemoveSupported()) {
            return;
        }
        resetFull();
        if (getCollection().size() < 4) {
            return;
        }
        final ListIterator<E> it = getCollection().listIterator();
        final E zero = it.next();
        final E one = it.next();
        final E two = it.next();
        assertEquals(zero, getCollection().get(0));
        assertEquals(one, getCollection().get(1));
        assertEquals(two, getCollection().get(2));

        it.remove(); // removed element at index 2 (two)
        assertEquals(zero, getCollection().get(0));
        assertEquals(one, getCollection().get(1));
        final E one2 = it.previous();  // do previous after remove
        assertEquals(one, one2);
        assertTrue(it.hasNext());
        assertTrue(it.hasPrevious());
    }

    //-----------------------------------------------------------------------
    /**
     *  Traverses to the end of the given iterator.
     *
     *  @param iter  the iterator to traverse
     *  @param i     the starting index
     */
    private void forwardTest(final ListIterator<E> iter, int i) {
        final List<E> list = getCollection();
        final int max = getFullElements().length;

        while (i < max) {
            assertTrue(iter.hasNext());
            assertEquals("Iterator.nextIndex should work",
                i, iter.nextIndex());
            assertEquals("Iterator.previousIndex should work",
                i - 1, iter.previousIndex());
            final Object o = iter.next();
            assertEquals("Iterator returned correct element", list.get(i), o);
            i++;
        }

        assertTrue(!iter.hasNext());
        assertEquals("nextIndex should be size", max, iter.nextIndex());
        assertEquals("previousIndex should be size - 1", max - 1, iter.previousIndex());

        Exception exception = assertThrows(NoSuchElementException.class, () -> {
            iter.next();
        });
        if (null != exception.getMessage()) {
            assertTrue(exception.getMessage().contains("No element at index"));
        }
    }

    /**
     *  Traverses to the beginning of the given iterator.
     *
     *  @param iter  the iterator to traverse
     *  @param i     the starting index
     */
    private void backwardTest(final ListIterator<E> iter, int i) {
        final List<E> list = getCollection();

        while (i > 0) {
            assertTrue(iter.hasPrevious());
            assertEquals("Iterator.nextIndex should work, i:" + i,
                i, iter.nextIndex());
            assertEquals("Iterator.previousIndex should work, i:" + i,
                i - 1, iter.previousIndex());
            final E o = iter.previous();
            assertEquals("Iterator returned correct element",
                list.get(i - 1), o);
            i--;
        }

        assertTrue(!iter.hasPrevious());
        final int nextIndex = iter.nextIndex();
        assertEquals("nextIndex should be 0", 0, nextIndex);
        final int prevIndex = iter.previousIndex();
        assertEquals("previousIndex should be -1", -1, prevIndex);

        Exception exception = assertThrows(NoSuchElementException.class, () -> {
            iter.previous();
        });
        if (null != exception.getMessage()) {
            assertTrue(exception.getMessage().contains("Already at start of list."));
        }
    }


    /**
     *  Tests the {@link ListIterator#add(Object)} method of the list
     *  iterator.
     */
    public void testListIteratorAdd() {
        if (!isAddSupported()) {
            return;
        }

        resetEmpty();
        final List<E> list1 = getCollection();
        final List<E> list2 = getConfirmed();

        final E[] elements = getFullElements();
        ListIterator<E> iter1 = list1.listIterator();
        ListIterator<E> iter2 = list2.listIterator();

        for (final E element : elements) {
            iter1.add(element);
            iter2.add(element);
            verify();
        }

        resetFull();
        iter1 = getCollection().listIterator();
        iter2 = getConfirmed().listIterator();
        for (final E element : elements) {
            iter1.next();
            iter2.next();
            iter1.add(element);
            iter2.add(element);
            verify();
        }
    }

    /**
     *  Tests the {@link ListIterator#set(Object)} method of the list
     *  iterator.
     */
    public void testListIteratorSet() {
        if (!isSetSupported()) {
            return;
        }

        final E[] elements = getFullElements();

        resetFull();
        final ListIterator<E> iter1 = getCollection().listIterator();
        final ListIterator<E> iter2 = getConfirmed().listIterator();
        for (final E element : elements) {
            iter1.next();
            iter2.next();
            iter1.set(element);
            iter2.set(element);
            verify();
        }
    }

    @SuppressWarnings("unchecked")
    public void testEmptyListSerialization() throws IOException, ClassNotFoundException {
        final List<E> list = makeObject();
        if (!(list instanceof Serializable && isTestSerialization())) {
            return;
        }

        final byte[] object = writeExternalFormToBytes((Serializable) list);
        final List<E> list2 = (List<E>) readExternalFormFromBytes(object);

        assertEquals("Both lists are empty", 0, list.size());
        assertEquals("Both lists are empty", 0, list2.size());
    }

    @SuppressWarnings("unchecked")
    public void testFullListSerialization() throws IOException, ClassNotFoundException {
        final List<E> list = makeFullCollection();
        final int size = getFullElements().length;
        if (!(list instanceof Serializable && isTestSerialization())) {
            return;
        }

        final byte[] object = writeExternalFormToBytes((Serializable) list);
        final List<E> list2 = (List<E>) readExternalFormFromBytes(object);

        assertEquals("Both lists are same size", size, list.size());
        assertEquals("Both lists are same size", size, list2.size());
    }

    /**
     * Compare the current serialized form of the List
     * against the canonical version in SCM.
     */
    @SuppressWarnings("unchecked")
    public void testEmptyListCompatibility() throws IOException, ClassNotFoundException {
        /*
         * Create canonical objects with this code
        List list = makeEmptyList();
        if (!(list instanceof Serializable)) return;

        writeExternalFormToDisk((Serializable) list, getCanonicalEmptyCollectionName(list));
        */

        // test to make sure the canonical form has been preserved
        final List<E> list = makeObject();
        if (list instanceof Serializable && !skipSerializedCanonicalTests()
                && isTestSerialization()) {
            final List<E> list2 = (List<E>) readExternalFormFromDisk(getCanonicalEmptyCollectionName(list));
            assertEquals("List is empty", 0, list2.size());
            assertEquals(list, list2);
        }
    }

    /**
     * Compare the current serialized form of the List
     * against the canonical version in SCM.
     */
    @SuppressWarnings("unchecked")
    public void testFullListCompatibility() throws IOException, ClassNotFoundException {
        /*
         * Create canonical objects with this code
        List list = makeFullList();
        if (!(list instanceof Serializable)) return;

        writeExternalFormToDisk((Serializable) list, getCanonicalFullCollectionName(list));
        */

        // test to make sure the canonical form has been preserved
        final List<E> list = makeFullCollection();
        if (list instanceof Serializable && !skipSerializedCanonicalTests() && isTestSerialization()) {
            final List<E> list2 = (List<E>) readExternalFormFromDisk(getCanonicalFullCollectionName(list));
            if (list2.size() == 4) {
                // old serialized tests
                return;
            }
            assertEquals("List is the right size", list.size(), list2.size());
            assertEquals(list, list2);
        }
    }

    //-----------------------------------------------------------------------
    /**
     *  Returns a {@link BulkTest} for testing {@link List#subList(int,int)}.
     *  The returned bulk test will run through every {@code TestList}
     *  method, <i>including</i> another {@code bulkTestSubList}.
     *  Sublists are tested until the size of the sublist is less than 10.
     *  Each sublist is 6 elements smaller than its parent list.
     *  (By default this means that two rounds of sublists will be tested).
     *  The verify() method is overloaded to test that the original list is
     *  modified when the sublist is.
     */
    public BulkTest bulkTestSubList() {
        if (getFullElements().length - 6 < 10) {
            return null;
        }
        return new BulkTestSubList<>(this);
    }

    public static class BulkTestSubList<E> extends AbstractListTest<E> {

        private final AbstractListTest<E> outer;

        public BulkTestSubList(final AbstractListTest<E> outer) {
            super("");
            this.outer = outer;
        }

        @Override
        @SuppressWarnings("unchecked")
        public E[] getFullElements() {
            final List<E> l = Arrays.asList(outer.getFullElements());
            return (E[]) l.subList(3, l.size() - 3).toArray();
        }

        @Override
        public E[] getOtherElements() {
            return outer.getOtherElements();
        }

        @Override
        public boolean isAddSupported() {
            return outer.isAddSupported();
        }

        @Override
        public boolean isSetSupported() {
            return outer.isSetSupported();
        }

        @Override
        public boolean isRemoveSupported() {
            return outer.isRemoveSupported();
        }

        @Override
        public List<E> makeObject() {
            return outer.makeFullCollection().subList(4, 4);
        }

        @Override
        public List<E> makeFullCollection() {
            final int size = getFullElements().length;
            return outer.makeFullCollection().subList(3, size - 3);
        }

        @Override
        public void resetEmpty() {
            outer.resetFull();
            this.setCollection(outer.getCollection().subList(4, 4));
            this.setConfirmed(outer.getConfirmed().subList(4, 4));
        }

        @Override
        public void resetFull() {
            outer.resetFull();
            final int size = outer.getConfirmed().size();
            this.setCollection(outer.getCollection().subList(3, size - 3));
            this.setConfirmed(outer.getConfirmed().subList(3, size - 3));
        }

        @Override
        public void verify() {
            super.verify();
            outer.verify();
        }

        @Override
        public boolean isTestSerialization() {
            return false;
        }
    }

    /**
     * Tests that a sublist raises a {@link java.util.ConcurrentModificationException ConcurrentModificationException}
     * if elements are added to the original list.
     */
    public void testListSubListFailFastOnAdd() {
        if (!isFailFastSupported()) {
            return;
        }
        if (!isAddSupported()) {
            return;
        }

        resetFull();
        final int size = getCollection().size();
        List<E> sub = getCollection().subList(1, size);
        getCollection().add(getOtherElements()[0]);
        failFastAll(sub);

        resetFull();
        sub = getCollection().subList(1, size);
        getCollection().add(0, getOtherElements()[0]);
        failFastAll(sub);

        resetFull();
        sub = getCollection().subList(1, size);
        getCollection().addAll(Arrays.asList(getOtherElements()));
        failFastAll(sub);

        resetFull();
        sub = getCollection().subList(1, size);
        getCollection().addAll(0, Arrays.asList(getOtherElements()));
        failFastAll(sub);
    }

    /**
     * Tests that a sublist raises a {@link java.util.ConcurrentModificationException ConcurrentModificationException}
     * if elements are removed from the original list.
     */
    public void testListSubListFailFastOnRemove() {
        if (!isFailFastSupported()) {
            return;
        }
        if (!isRemoveSupported()) {
            return;
        }

        resetFull();
        final int size = getCollection().size();
        List<E> sub = getCollection().subList(1, size);
        getCollection().remove(0);
        failFastAll(sub);

        resetFull();
        sub = getCollection().subList(1, size);
        getCollection().remove(getFullElements()[2]);
        failFastAll(sub);

        resetFull();
        sub = getCollection().subList(1, size);
        getCollection().removeAll(Arrays.asList(getFullElements()));
        failFastAll(sub);

        resetFull();
        sub = getCollection().subList(1, size);
        getCollection().retainAll(Arrays.asList(getOtherElements()));
        failFastAll(sub);

        resetFull();
        sub = getCollection().subList(1, size);
        getCollection().clear();
        failFastAll(sub);
    }

    /**
     * Invokes all the methods on the given sublist to make sure they raise
     * a {@link java.util.ConcurrentModificationException ConcurrentModificationException}.
     */
    protected void failFastAll(final List<E> list) {
        final Method[] methods = List.class.getMethods();
        for (final Method method : methods) {
            failFastMethod(list, method);
        }
    }

    /**
     * Invokes the given method on the given sublist to make sure it raises
     * a {@link java.util.ConcurrentModificationException ConcurrentModificationException}.
     *
     * Unless the method happens to be the equals() method, in which case
     * the test is skipped. There seems to be a bug in
     * java.util.AbstractList.subList(int,int).equals(Object) -- it never
     * raises a ConcurrentModificationException.
     *
     * @param list the sublist to test
     * @param m the method to invoke
     */
    protected void failFastMethod(final List<E> list, final Method m) {
        if (m.getName().equals("equals")) {
            return;
        }

        final E element = getOtherElements()[0];
        final Collection<E> c = Collections.singleton(element);

        final Class<?>[] types = m.getParameterTypes();
        final Object[] params = new Object[types.length];
        for (int i = 0; i < params.length; i++) {
            if (types[i] == Integer.TYPE) {
                params[i] = Integer.valueOf(0);
            } else if (types[i] == Collection.class) {
                params[i] = c;
            } else if (types[i] == Object.class) {
                params[i] = element;
            } else if (types[i] == Object[].class) {
                params[i] = new Object[0];
            }
        }

        Exception exception = assertThrows(Exception.class, () -> {
            m.invoke(list, params);
        });
        assertNull(exception.getMessage());
    }

    // -----------------------------------------------------------------------
    public BulkTest bulkTestListIterator() {
        return new TestListIterator();
    }

    public class TestListIterator extends AbstractListIteratorTest<E> {
        public TestListIterator() {
            super("TestListIterator");
        }

        @Override
        public E addSetValue() {
            return AbstractListTest.this.getOtherElements()[0];
        }

        @Override
        public boolean supportsRemove() {
            return AbstractListTest.this.isRemoveSupported();
        }

        @Override
        public boolean supportsAdd() {
            return AbstractListTest.this.isAddSupported();
        }

        @Override
        public boolean supportsSet() {
            return AbstractListTest.this.isSetSupported();
        }

        @Override
        public ListIterator<E> makeEmptyIterator() {
            resetEmpty();
            return AbstractListTest.this.getCollection().listIterator();
        }

        @Override
        public ListIterator<E> makeObject() {
            resetFull();
            return AbstractListTest.this.getCollection().listIterator();
        }
    }
}<|MERGE_RESOLUTION|>--- conflicted
+++ resolved
@@ -610,15 +610,9 @@
         resetFull();
         Exception exception = assertThrows(UnsupportedOperationException.class, () -> {
             getCollection().set(0, getFullElements()[0]);
-<<<<<<< HEAD
         });
         if (null != exception.getMessage()) {
             assertTrue(exception.getMessage().contains("Index:"));
-=======
-            fail("Empty collection should not support set.");
-        } catch (final UnsupportedOperationException e) {
-            // expected
->>>>>>> cec45f82
         }
         // make sure things didn't change even if the expected exception was
         // thrown.
