--- conflicted
+++ resolved
@@ -1685,35 +1685,22 @@
 
     @Test(expected=NullPointerException.class)
     public void testRemoveRangeNull() {
-<<<<<<< HEAD
-        Collection<Integer> list = null;
+        final Collection<Integer> list = null;
         CollectionUtils.removeRange(list, 0, 0);
-=======
-        final Collection<Integer> list = null;
-        final Collection result = CollectionUtils.removeRange(list, 0, 0);
->>>>>>> 2cbac58f
     }
 
     @Test(expected=IndexOutOfBoundsException.class)
     public void testRemoveRangeStartIndexNegative() {
         final Collection<Integer> list = new ArrayList<>();
         list.add(1);
-<<<<<<< HEAD
         CollectionUtils.removeRange(list, -1, 1);
-=======
-        final Collection result = CollectionUtils.removeRange(list, -1, 1);
->>>>>>> 2cbac58f
     }
 
     @Test(expected=IllegalArgumentException.class)
     public void testRemoveRangeEndIndexNegative() {
         final Collection<Integer> list = new ArrayList<>();
         list.add(1);
-<<<<<<< HEAD
         CollectionUtils.removeRange(list, 0, -1);
-=======
-        final Collection result = CollectionUtils.removeRange(list, 0, -1);
->>>>>>> 2cbac58f
     }
 
     @Test(expected=IllegalArgumentException.class)
@@ -1721,22 +1708,14 @@
         final Collection<Integer> list = new ArrayList<>();
         list.add(1);
         list.add(2);
-<<<<<<< HEAD
         CollectionUtils.removeRange(list, 1, 0);
-=======
-        final Collection result = CollectionUtils.removeRange(list, 1, 0);
->>>>>>> 2cbac58f
     }
 
     @Test(expected=IndexOutOfBoundsException.class)
     public void testRemoveRangeWrongEndIndex() {
         final Collection<Integer> list = new ArrayList<>();
         list.add(1);
-<<<<<<< HEAD
         CollectionUtils.removeRange(list, 0, 2);
-=======
-        final Collection result = CollectionUtils.removeRange(list, 0, 2);
->>>>>>> 2cbac58f
     }
 
     @Test
@@ -1772,46 +1751,27 @@
 
     @Test(expected=NullPointerException.class)
     public void testRemoveCountWithNull() {
-<<<<<<< HEAD
-        Collection<Integer> list = null;
+        final Collection<Integer> list = null;
         CollectionUtils.removeCount(list, 0, 1);
-=======
-        final Collection<Integer> list = null;
-        final Collection result = CollectionUtils.removeCount(list, 0, 1);
->>>>>>> 2cbac58f
     }
 
     @Test(expected=IndexOutOfBoundsException.class)
     public void testRemoveCountStartNegative() {
-<<<<<<< HEAD
-        Collection<Integer> list = new ArrayList<>();
+        final Collection<Integer> list = new ArrayList<>();
         CollectionUtils.removeCount(list, -1, 1);
-=======
-        final Collection<Integer> list = new ArrayList<>();
-        final Collection result = CollectionUtils.removeCount(list, -1, 1);
->>>>>>> 2cbac58f
     }
 
     @Test(expected=IndexOutOfBoundsException.class)
     public void testRemoveCountNegative() {
-<<<<<<< HEAD
-        Collection<Integer> list = new ArrayList<>();
+        final Collection<Integer> list = new ArrayList<>();
         CollectionUtils.removeCount(list, 0, -1);
-=======
-        final Collection<Integer> list = new ArrayList<>();
-        final Collection result = CollectionUtils.removeCount(list, 0, -1);
->>>>>>> 2cbac58f
     }
 
     @Test(expected=IndexOutOfBoundsException.class)
     public void testRemoveCountWrongCount() {
         final Collection<Integer> list = new ArrayList<>();
         list.add(1);
-<<<<<<< HEAD
         CollectionUtils.removeCount(list, 0, 2);
-=======
-        final Collection result = CollectionUtils.removeCount(list, 0, 2);
->>>>>>> 2cbac58f
     }
 
     @Test
@@ -1982,7 +1942,6 @@
         assertTrue(collectionA.contains(5));
     }
 
-<<<<<<< HEAD
     @Test(expected = NullPointerException.class)
     public void testaddAllNullColl1() {
         final List<Integer> list = new ArrayList<>();
@@ -2017,10 +1976,7 @@
         CollectionUtils.addAll(list, array);
     }
 
-    @Test(expected=IndexOutOfBoundsException.class)
-=======
     @Test(expected = IndexOutOfBoundsException.class)
->>>>>>> 2cbac58f
     public void getNegative() {
         CollectionUtils.get((Object) collectionA, -3);
     }
