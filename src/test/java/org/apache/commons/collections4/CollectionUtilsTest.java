/*
 * Licensed to the Apache Software Foundation (ASF) under one or more
 * contributor license agreements.  See the NOTICE file distributed with
 * this work for additional information regarding copyright ownership.
 * The ASF licenses this file to You under the Apache License, Version 2.0
 * (the "License"); you may not use this file except in compliance with
 * the License.  You may obtain a copy of the License at
 *
 *      http://www.apache.org/licenses/LICENSE-2.0
 *
 * Unless required by applicable law or agreed to in writing, software
 * distributed under the License is distributed on an "AS IS" BASIS,
 * WITHOUT WARRANTIES OR CONDITIONS OF ANY KIND, either express or implied.
 * See the License for the specific language governing permissions and
 * limitations under the License.
 */
package org.apache.commons.collections4;

import static org.apache.commons.collections4.functors.EqualPredicate.equalPredicate;
import static org.junit.jupiter.api.Assertions.assertArrayEquals;
import static org.junit.jupiter.api.Assertions.assertEquals;
import static org.junit.jupiter.api.Assertions.assertFalse;
import static org.junit.jupiter.api.Assertions.assertNotNull;
import static org.junit.jupiter.api.Assertions.assertNull;
import static org.junit.jupiter.api.Assertions.assertSame;
import static org.junit.jupiter.api.Assertions.assertThrows;
import static org.junit.jupiter.api.Assertions.assertTrue;

import java.util.ArrayList;
import java.util.Arrays;
import java.util.Collection;
import java.util.Collections;
import java.util.Comparator;
import java.util.Enumeration;
import java.util.HashMap;
import java.util.HashSet;
import java.util.Hashtable;
import java.util.Iterator;
import java.util.LinkedList;
import java.util.List;
import java.util.Map;
import java.util.Objects;
import java.util.Queue;
import java.util.Set;
import java.util.SortedMap;
import java.util.TreeMap;
import java.util.Vector;

import org.apache.commons.collections4.bag.HashBag;
import org.apache.commons.collections4.collection.PredicatedCollection;
import org.apache.commons.collections4.collection.SynchronizedCollection;
import org.apache.commons.collections4.collection.TransformedCollection;
import org.apache.commons.collections4.collection.UnmodifiableCollection;
import org.apache.commons.collections4.functors.DefaultEquator;
import org.apache.commons.collections4.queue.CircularFifoQueue;
import org.junit.jupiter.api.BeforeEach;
import org.junit.jupiter.api.Test;

/**
 * Tests for CollectionUtils.
 *
 */
@SuppressWarnings("boxing")
public class CollectionUtilsTest extends MockTestCase {

    /**
     * Collection of {@link Integer}s
     */
    private List<Integer> collectionA = null;

    /**
     * Collection of {@link Long}s
     */
    private List<Long> collectionB = null;

    /**
     * Collection of {@link Integer}s that are equivalent to the Longs in
     * collectionB.
     */
    private Collection<Integer> collectionC = null;

    /**
     * Sorted Collection of {@link Integer}s
     */
    private Collection<Integer> collectionD = null;

    /**
     * Sorted Collection of {@link Integer}s
     */
    private Collection<Integer> collectionE = null;

    /**
     * Collection of {@link Integer}s, bound as {@link Number}s
     */
    private Collection<Number> collectionA2 = null;

    /**
     * Collection of {@link Long}s, bound as {@link Number}s
     */
    private Collection<Number> collectionB2 = null;

    /**
     * Collection of {@link Integer}s (cast as {@link Number}s) that are
     * equivalent to the Longs in collectionB.
     */
    private Collection<Number> collectionC2 = null;

    private Iterable<Integer> iterableA = null;

    private Iterable<Long> iterableB = null;

    private Iterable<Integer> iterableC = null;

    private Iterable<Number> iterableA2 = null;

    private Iterable<Number> iterableB2 = null;

    private final Collection<Integer> emptyCollection = new ArrayList<>(1);

    @BeforeEach
    public void setUp() {
        collectionA = new ArrayList<>();
        collectionA.add(1);
        collectionA.add(2);
        collectionA.add(2);
        collectionA.add(3);
        collectionA.add(3);
        collectionA.add(3);
        collectionA.add(4);
        collectionA.add(4);
        collectionA.add(4);
        collectionA.add(4);
        collectionB = new LinkedList<>();
        collectionB.add(5L);
        collectionB.add(4L);
        collectionB.add(4L);
        collectionB.add(3L);
        collectionB.add(3L);
        collectionB.add(3L);
        collectionB.add(2L);
        collectionB.add(2L);
        collectionB.add(2L);
        collectionB.add(2L);

        collectionC = new ArrayList<>();
        for (final Long l : collectionB) {
            collectionC.add(l.intValue());
        }

        iterableA = collectionA;
        iterableB = collectionB;
        iterableC = collectionC;
        collectionA2 = new ArrayList<>(collectionA);
        collectionB2 = new LinkedList<>(collectionB);
        collectionC2 = new LinkedList<>(collectionC);
        iterableA2 = collectionA2;
        iterableB2 = collectionB2;

        collectionD = new ArrayList<>();
        collectionD.add(1);
        collectionD.add(3);
        collectionD.add(3);
        collectionD.add(3);
        collectionD.add(5);
        collectionD.add(7);
        collectionD.add(7);
        collectionD.add(10);

        collectionE = new ArrayList<>();
        collectionE.add(2);
        collectionE.add(4);
        collectionE.add(4);
        collectionE.add(5);
        collectionE.add(6);
        collectionE.add(6);
        collectionE.add(9);
    }

    @Test
    public void getCardinalityMap() {
        final Map<Number, Integer> freqA = CollectionUtils.<Number>getCardinalityMap(iterableA);
        assertEquals(1, (int) freqA.get(1));
        assertEquals(2, (int) freqA.get(2));
        assertEquals(3, (int) freqA.get(3));
        assertEquals(4, (int) freqA.get(4));
        assertNull(freqA.get(5));

        final Map<Long, Integer> freqB = CollectionUtils.getCardinalityMap(iterableB);
        assertNull(freqB.get(1L));
        assertEquals(4, (int) freqB.get(2L));
        assertEquals(3, (int) freqB.get(3L));
        assertEquals(2, (int) freqB.get(4L));
        assertEquals(1, (int) freqB.get(5L));
    }

    @Test
    public void testGetCardinalityMapNull() {
        Exception exception = assertThrows(NullPointerException.class, () -> {
            CollectionUtils.getCardinalityMap(null);
        });
        assertNotNull(exception.getMessage());
    }

    @Test
    @Deprecated
    public void cardinality() {
        assertEquals(1, CollectionUtils.cardinality(1, iterableA));
        assertEquals(2, CollectionUtils.cardinality(2, iterableA));
        assertEquals(3, CollectionUtils.cardinality(3, iterableA));
        assertEquals(4, CollectionUtils.cardinality(4, iterableA));
        assertEquals(0, CollectionUtils.cardinality(5, iterableA));

        assertEquals(0, CollectionUtils.cardinality(1L, iterableB));
        assertEquals(4, CollectionUtils.cardinality(2L, iterableB));
        assertEquals(3, CollectionUtils.cardinality(3L, iterableB));
        assertEquals(2, CollectionUtils.cardinality(4L, iterableB));
        assertEquals(1, CollectionUtils.cardinality(5L, iterableB));

        // Ensure that generic bounds accept valid parameters, but return
        // expected results
        // e.g. no longs in the "int" Iterable<Number>, and vice versa.
        assertEquals(0, CollectionUtils.cardinality(2L, iterableA2));
        assertEquals(0, CollectionUtils.cardinality(2, iterableB2));

        final Set<String> set = new HashSet<>();
        set.add("A");
        set.add("C");
        set.add("E");
        set.add("E");
        assertEquals(1, CollectionUtils.cardinality("A", set));
        assertEquals(0, CollectionUtils.cardinality("B", set));
        assertEquals(1, CollectionUtils.cardinality("C", set));
        assertEquals(0, CollectionUtils.cardinality("D", set));
        assertEquals(1, CollectionUtils.cardinality("E", set));

        final Bag<String> bag = new HashBag<>();
        bag.add("A", 3);
        bag.add("C");
        bag.add("E");
        bag.add("E");
        assertEquals(3, CollectionUtils.cardinality("A", bag));
        assertEquals(0, CollectionUtils.cardinality("B", bag));
        assertEquals(1, CollectionUtils.cardinality("C", bag));
        assertEquals(0, CollectionUtils.cardinality("D", bag));
        assertEquals(2, CollectionUtils.cardinality("E", bag));
    }

    @Test
    @Deprecated
    public void cardinalityOfNull() {
        final List<String> list = new ArrayList<>();
        assertEquals(0, CollectionUtils.cardinality(null, list));
        {
            final Map<String, Integer> freq = CollectionUtils.getCardinalityMap(list);
            assertNull(freq.get(null));
        }
        list.add("A");
        assertEquals(0, CollectionUtils.cardinality(null, list));
        {
            final Map<String, Integer> freq = CollectionUtils.getCardinalityMap(list);
            assertNull(freq.get(null));
        }
        list.add(null);
        assertEquals(1, CollectionUtils.cardinality(null, list));
        {
            final Map<String, Integer> freq = CollectionUtils.getCardinalityMap(list);
            assertEquals(Integer.valueOf(1), freq.get(null));
        }
        list.add("B");
        assertEquals(1, CollectionUtils.cardinality(null, list));
        {
            final Map<String, Integer> freq = CollectionUtils.getCardinalityMap(list);
            assertEquals(Integer.valueOf(1), freq.get(null));
        }
        list.add(null);
        assertEquals(2, CollectionUtils.cardinality(null, list));
        {
            final Map<String, Integer> freq = CollectionUtils.getCardinalityMap(list);
            assertEquals(Integer.valueOf(2), freq.get(null));
        }
        list.add("B");
        assertEquals(2, CollectionUtils.cardinality(null, list));
        {
            final Map<String, Integer> freq = CollectionUtils.getCardinalityMap(list);
            assertEquals(Integer.valueOf(2), freq.get(null));
        }
        list.add(null);
        assertEquals(3, CollectionUtils.cardinality(null, list));
        {
            final Map<String, Integer> freq = CollectionUtils.getCardinalityMap(list);
            assertEquals(Integer.valueOf(3), freq.get(null));
        }
    }

    @Test
    public void containsAll() {
        final Collection<String> empty = new ArrayList<>(0);
        final Collection<String> one = new ArrayList<>(1);
        one.add("1");
        final Collection<String> two = new ArrayList<>(1);
        two.add("2");
        final Collection<String> three = new ArrayList<>(1);
        three.add("3");
        final Collection<String> odds = new ArrayList<>(2);
        odds.add("1");
        odds.add("3");
        final Collection<String> multiples = new ArrayList<>(3);
        multiples.add("1");
        multiples.add("3");
        multiples.add("1");

        assertFalse(CollectionUtils.containsAll(one, odds));
        assertTrue(CollectionUtils.containsAll(odds, one));
        assertFalse(CollectionUtils.containsAll(three, odds));
        assertTrue(CollectionUtils.containsAll(odds, three));
        assertTrue(CollectionUtils.containsAll(two, two));
        assertTrue(CollectionUtils.containsAll(odds, odds));

        assertFalse(CollectionUtils.containsAll(two, odds));
        assertFalse(CollectionUtils.containsAll(odds, two));
        assertFalse(CollectionUtils.containsAll(one, three));
        assertFalse(CollectionUtils.containsAll(three, one));
        assertTrue(CollectionUtils.containsAll(odds, empty));
        assertFalse(CollectionUtils.containsAll(empty, odds));
        assertTrue(CollectionUtils.containsAll(empty, empty));

        assertTrue(CollectionUtils.containsAll(odds, multiples));
        assertTrue(CollectionUtils.containsAll(odds, odds));
    }

    @Test
    public void containsAnyInCollection() {
        final Collection<String> empty = new ArrayList<>(0);
        final Collection<String> one = new ArrayList<>(1);
        one.add("1");
        final Collection<String> two = new ArrayList<>(1);
        two.add("2");
        final Collection<String> three = new ArrayList<>(1);
        three.add("3");
        final Collection<String> odds = new ArrayList<>(2);
        odds.add("1");
        odds.add("3");

        assertTrue(CollectionUtils.containsAny(one, odds));
        assertTrue(CollectionUtils.containsAny(odds, one));
        assertTrue(CollectionUtils.containsAny(three, odds));
        assertTrue(CollectionUtils.containsAny(odds, three));
        assertTrue(CollectionUtils.containsAny(two, two));
        assertTrue(CollectionUtils.containsAny(odds, odds));

        assertFalse(CollectionUtils.containsAny(two, odds));
        assertFalse(CollectionUtils.containsAny(odds, two));
        assertFalse(CollectionUtils.containsAny(one, three));
        assertFalse(CollectionUtils.containsAny(three, one));
        assertFalse(CollectionUtils.containsAny(odds, empty));
        assertFalse(CollectionUtils.containsAny(empty, odds));
        assertFalse(CollectionUtils.containsAny(empty, empty));
    }

    @Test
    public void testContainsAnyNullColl1() {
        final Collection<String> list = new ArrayList<>(1);
        list.add("1");
        Exception exception = assertThrows(NullPointerException.class, () -> {
            CollectionUtils.containsAny(null, list);
        });
        assertNotNull(exception.getMessage());
    }

    @Test
    public void testContainsAnyNullColl2() {
        final Collection<String> list = new ArrayList<>(1);
        list.add("1");
        final Collection<String> list2 = null;
        Exception exception = assertThrows(NullPointerException.class, () -> {
            CollectionUtils.containsAny(list, list2);
        });
        assertNotNull(exception.getMessage());
    }

    @Test
    public void testContainsAnyNullColl3() {
        final Collection<String> list = new ArrayList<>(1);
        list.add("1");
        final String[] array = null;
        Exception exception = assertThrows(NullPointerException.class, () -> {
            CollectionUtils.containsAny(list, array);
        });
        assertNotNull(exception.getMessage());
    }

    @Test
    public void containsAnyInArray() {
        final Collection<String> empty = new ArrayList<>(0);
        final String[] emptyArr = {};
        final Collection<String> one = new ArrayList<>(1);
        one.add("1");
        final String[] oneArr = {"1"};
        final Collection<String> two = new ArrayList<>(1);
        two.add("2");
        final String[] twoArr = {"2"};
        final Collection<String> three = new ArrayList<>(1);
        three.add("3");
        final String[] threeArr = {"3"};
        final Collection<String> odds = new ArrayList<>(2);
        odds.add("1");
        odds.add("3");
        final String[] oddsArr = {"1", "3"};

        assertTrue(CollectionUtils.containsAny(one, oddsArr));
        assertTrue(CollectionUtils.containsAny(odds, oneArr));
        assertTrue(CollectionUtils.containsAny(three, oddsArr));
        assertTrue(CollectionUtils.containsAny(odds, threeArr));
        assertTrue(CollectionUtils.containsAny(two, twoArr));
        assertTrue(CollectionUtils.containsAny(odds, oddsArr));

        assertFalse(CollectionUtils.containsAny(two, oddsArr));
        assertFalse(CollectionUtils.containsAny(odds, twoArr));
        assertFalse(CollectionUtils.containsAny(one, threeArr));
        assertFalse(CollectionUtils.containsAny(three, oneArr));
        assertFalse(CollectionUtils.containsAny(odds, emptyArr));
        assertFalse(CollectionUtils.containsAny(empty, oddsArr));
        assertFalse(CollectionUtils.containsAny(empty, emptyArr));
    }

    @Test
    public void testContainsAnyInArrayNullColl1() {
        final String[] oneArr = {"1"};
        Exception exception = assertThrows(NullPointerException.class, () -> {
            CollectionUtils.containsAny(null, oneArr);
        });
        assertNotNull(exception.getMessage());
    }

    @Test
    public void testContainsAnyInArrayNullColl2() {
        final Collection<String> list = new ArrayList<>(1);
        list.add("1");
        final Collection<String> list2 = null;
        Exception exception = assertThrows(NullPointerException.class, () -> {
            CollectionUtils.containsAny(list, list2);
        });
        assertNotNull(exception.getMessage());
    }

    @Test
    public void testContainsAnyInArrayNullArray() {
        final Collection<String> list = new ArrayList<>(1);
        list.add("1");
        final String[] array = null;
        Exception exception = assertThrows(NullPointerException.class, () -> {
            CollectionUtils.containsAny(list, array);
        });
        assertNotNull(exception.getMessage());
    }

    @Test
    public void union() {
        final Collection<Integer> col = CollectionUtils.union(iterableA, iterableC);
        final Map<Integer, Integer> freq = CollectionUtils.getCardinalityMap(col);
        assertEquals(Integer.valueOf(1), freq.get(1));
        assertEquals(Integer.valueOf(4), freq.get(2));
        assertEquals(Integer.valueOf(3), freq.get(3));
        assertEquals(Integer.valueOf(4), freq.get(4));
        assertEquals(Integer.valueOf(1), freq.get(5));

        final Collection<Number> col2 = CollectionUtils.union(collectionC2, iterableA);
        final Map<Number, Integer> freq2 = CollectionUtils.getCardinalityMap(col2);
        assertEquals(Integer.valueOf(1), freq2.get(1));
        assertEquals(Integer.valueOf(4), freq2.get(2));
        assertEquals(Integer.valueOf(3), freq2.get(3));
        assertEquals(Integer.valueOf(4), freq2.get(4));
        assertEquals(Integer.valueOf(1), freq2.get(5));
    }

    @Test
    public void testUnionNullColl1() {
        final Collection<String> list = new ArrayList<>(1);
        list.add("1");
        Exception exception = assertThrows(NullPointerException.class, () -> {
            CollectionUtils.union(null, list);
        });
        assertNotNull(exception.getMessage());
    }

    @Test
    public void testUnionNullColl2() {
        final Collection<String> list = new ArrayList<>(1);
        list.add("1");
        Exception exception = assertThrows(NullPointerException.class, () -> {
            CollectionUtils.union(list, null);
        });
        assertNotNull(exception.getMessage());
    }

    @Test
    public void intersection() {
        final Collection<Integer> col = CollectionUtils.intersection(iterableA, iterableC);
        final Map<Integer, Integer> freq = CollectionUtils.getCardinalityMap(col);
        assertNull(freq.get(1));
        assertEquals(Integer.valueOf(2), freq.get(2));
        assertEquals(Integer.valueOf(3), freq.get(3));
        assertEquals(Integer.valueOf(2), freq.get(4));
        assertNull(freq.get(5));

        final Collection<Number> col2 = CollectionUtils.intersection(collectionC2, collectionA);
        final Map<Number, Integer> freq2 = CollectionUtils.getCardinalityMap(col2);
        assertNull(freq2.get(1));
        assertEquals(Integer.valueOf(2), freq2.get(2));
        assertEquals(Integer.valueOf(3), freq2.get(3));
        assertEquals(Integer.valueOf(2), freq2.get(4));
        assertNull(freq2.get(5));
    }

    @Test
    public void testIntersectionNullColl1() {
        final Collection<String> list = new ArrayList<>(1);
        list.add("1");
        Exception exception = assertThrows(NullPointerException.class, () -> {
            CollectionUtils.intersection(null, list);
        });
        assertNotNull(exception.getMessage());
    }

    @Test
    public void testIntersectionNullColl2() {
        final Collection<String> list = new ArrayList<>(1);
        list.add("1");
        Exception exception = assertThrows(NullPointerException.class, () -> {
            CollectionUtils.intersection(list, null);
        });
        assertNotNull(exception.getMessage());
    }

    @Test
    public void disjunction() {
        final Collection<Integer> col = CollectionUtils.disjunction(iterableA, iterableC);
        final Map<Integer, Integer> freq = CollectionUtils.getCardinalityMap(col);
        assertEquals(Integer.valueOf(1), freq.get(1));
        assertEquals(Integer.valueOf(2), freq.get(2));
        assertNull(freq.get(3));
        assertEquals(Integer.valueOf(2), freq.get(4));
        assertEquals(Integer.valueOf(1), freq.get(5));

        final Collection<Number> col2 = CollectionUtils.disjunction(collectionC2, collectionA);
        final Map<Number, Integer> freq2 = CollectionUtils.getCardinalityMap(col2);
        assertEquals(Integer.valueOf(1), freq2.get(1));
        assertEquals(Integer.valueOf(2), freq2.get(2));
        assertNull(freq2.get(3));
        assertEquals(Integer.valueOf(2), freq2.get(4));
        assertEquals(Integer.valueOf(1), freq2.get(5));
    }

    @Test
    public void testDisjunctionNullColl1() {
        final Collection<String> list = new ArrayList<>(1);
        list.add("1");
        Exception exception = assertThrows(NullPointerException.class, () -> {
            CollectionUtils.disjunction(null, list);
        });
        assertNotNull(exception.getMessage());
    }

    @Test
    public void testDisjunctionNullColl2() {
        final Collection<String> list = new ArrayList<>(1);
        list.add("1");
        Exception exception = assertThrows(NullPointerException.class, () -> {
            CollectionUtils.disjunction(list, null);
        });
        assertNotNull(exception.getMessage());
    }

    @Test
    public void testDisjunctionAsUnionMinusIntersection() {
        final Collection<Number> dis = CollectionUtils.<Number>disjunction(collectionA, collectionC);
        final Collection<Number> un = CollectionUtils.<Number>union(collectionA, collectionC);
        final Collection<Number> inter = CollectionUtils.<Number>intersection(collectionA, collectionC);
        assertTrue(CollectionUtils.isEqualCollection(dis, CollectionUtils.subtract(un, inter)));
    }

    @Test
    public void testDisjunctionAsSymmetricDifference() {
        final Collection<Number> dis = CollectionUtils.<Number>disjunction(collectionA, collectionC);
        final Collection<Number> amb = CollectionUtils.<Number>subtract(collectionA, collectionC);
        final Collection<Number> bma = CollectionUtils.<Number>subtract(collectionC, collectionA);
        assertTrue(CollectionUtils.isEqualCollection(dis, CollectionUtils.union(amb, bma)));
    }

    @Test
    public void testSubtract() {
        final Collection<Integer> col = CollectionUtils.subtract(iterableA, iterableC);
        final Map<Integer, Integer> freq = CollectionUtils.getCardinalityMap(col);
        assertEquals(Integer.valueOf(1), freq.get(1));
        assertNull(freq.get(2));
        assertNull(freq.get(3));
        assertEquals(Integer.valueOf(2), freq.get(4));
        assertNull(freq.get(5));

        final Collection<Number> col2 = CollectionUtils.subtract(collectionC2, collectionA);
        final Map<Number, Integer> freq2 = CollectionUtils.getCardinalityMap(col2);
        assertEquals(Integer.valueOf(1), freq2.get(5));
        assertNull(freq2.get(4));
        assertNull(freq2.get(3));
        assertEquals(Integer.valueOf(2), freq2.get(2));
        assertNull(freq2.get(1));
    }

    @Test
    public void testSubtractNullColl1() {
        final Collection<String> list = new ArrayList<>(1);
        list.add("1");
        Exception exception = assertThrows(NullPointerException.class, () -> {
            CollectionUtils.subtract(null, list);
        });
        assertNotNull(exception.getMessage());
    }

    @Test
    public void testSubtractNullColl2() {
        final Collection<String> list = new ArrayList<>(1);
        list.add("1");
        Exception exception = assertThrows(NullPointerException.class, () -> {
            CollectionUtils.subtract(list, null);
        });
        assertNotNull(exception.getMessage());
    }

    @Test
    public void testSubtractWithPredicate() {
        // greater than 3
        final Predicate<Number> predicate = n -> n.longValue() > 3L;

        final Collection<Number> col = CollectionUtils.subtract(iterableA, collectionC, predicate);
        final Map<Number, Integer> freq2 = CollectionUtils.getCardinalityMap(col);
        assertEquals(Integer.valueOf(1), freq2.get(1));
        assertEquals(Integer.valueOf(2), freq2.get(2));
        assertEquals(Integer.valueOf(3), freq2.get(3));
        assertEquals(Integer.valueOf(2), freq2.get(4));
        assertNull(freq2.get(5));
    }

    @Test
    public void testIsSubCollectionOfSelf() {
        assertTrue(CollectionUtils.isSubCollection(collectionA, collectionA));
        assertTrue(CollectionUtils.isSubCollection(collectionB, collectionB));
    }

    @Test
    public void testIsSubCollection() {
        assertFalse(CollectionUtils.isSubCollection(collectionA, collectionC));
        assertFalse(CollectionUtils.isSubCollection(collectionC, collectionA));
    }

    @Test
    public void testIsSubCollection2() {
        final Collection<Integer> c = new ArrayList<>();
        assertTrue(CollectionUtils.isSubCollection(c, collectionA));
        assertFalse(CollectionUtils.isSubCollection(collectionA, c));
        c.add(1);
        assertTrue(CollectionUtils.isSubCollection(c, collectionA));
        assertFalse(CollectionUtils.isSubCollection(collectionA, c));
        c.add(2);
        assertTrue(CollectionUtils.isSubCollection(c, collectionA));
        assertFalse(CollectionUtils.isSubCollection(collectionA, c));
        c.add(2);
        assertTrue(CollectionUtils.isSubCollection(c, collectionA));
        assertFalse(CollectionUtils.isSubCollection(collectionA, c));
        c.add(3);
        assertTrue(CollectionUtils.isSubCollection(c, collectionA));
        assertFalse(CollectionUtils.isSubCollection(collectionA, c));
        c.add(3);
        assertTrue(CollectionUtils.isSubCollection(c, collectionA));
        assertFalse(CollectionUtils.isSubCollection(collectionA, c));
        c.add(3);
        assertTrue(CollectionUtils.isSubCollection(c, collectionA));
        assertFalse(CollectionUtils.isSubCollection(collectionA, c));
        c.add(4);
        assertTrue(CollectionUtils.isSubCollection(c, collectionA));
        assertFalse(CollectionUtils.isSubCollection(collectionA, c));
        c.add(4);
        assertTrue(CollectionUtils.isSubCollection(c, collectionA));
        assertFalse(CollectionUtils.isSubCollection(collectionA, c));
        c.add(4);
        assertTrue(CollectionUtils.isSubCollection(c, collectionA));
        assertFalse(CollectionUtils.isSubCollection(collectionA, c));
        c.add(4);
        assertTrue(CollectionUtils.isSubCollection(c, collectionA));
        assertTrue(CollectionUtils.isSubCollection(collectionA, c));
        c.add(5);
        assertFalse(CollectionUtils.isSubCollection(c, collectionA));
        assertTrue(CollectionUtils.isSubCollection(collectionA, c));
    }

    @Test
    public void testIsSubCollectionNullColl1() {
        final Collection<String> list = new ArrayList<>(1);
        list.add("1");
        Exception exception = assertThrows(NullPointerException.class, () -> {
            CollectionUtils.isSubCollection(null, list);
        });
        assertNotNull(exception.getMessage());
    }

    @Test
    public void testIsSubCollectionNullColl2() {
        final Collection<String> list = new ArrayList<>(1);
        list.add("1");
        Exception exception = assertThrows(NullPointerException.class, () -> {
            CollectionUtils.isSubCollection(list, null);
        });
        assertNotNull(exception.getMessage());
    }

    @Test
    public void testIsEqualCollectionToSelf() {
        assertTrue(CollectionUtils.isEqualCollection(collectionA, collectionA));
        assertTrue(CollectionUtils.isEqualCollection(collectionB, collectionB));
    }

    @Test
    public void testIsEqualCollection() {
        assertFalse(CollectionUtils.isEqualCollection(collectionA, collectionC));
        assertFalse(CollectionUtils.isEqualCollection(collectionC, collectionA));
    }

    @Test
    public void testIsEqualCollectionReturnsFalse() {
        final List<Integer> b = new ArrayList<>(collectionA);
        // remove an extra '2', and add a 5.  This will increase the size of the cardinality
        b.remove(1);
        b.add(5);
        assertFalse(CollectionUtils.isEqualCollection(collectionA, b));
        assertFalse(CollectionUtils.isEqualCollection(b, collectionA));
    }

    @Test
    public void testIsEqualCollection2() {
        final Collection<String> a = new ArrayList<>();
        final Collection<String> b = new ArrayList<>();
        assertTrue(CollectionUtils.isEqualCollection(a, b));
        assertTrue(CollectionUtils.isEqualCollection(b, a));
        a.add("1");
        assertFalse(CollectionUtils.isEqualCollection(a, b));
        assertFalse(CollectionUtils.isEqualCollection(b, a));
        b.add("1");
        assertTrue(CollectionUtils.isEqualCollection(a, b));
        assertTrue(CollectionUtils.isEqualCollection(b, a));
        a.add("2");
        assertFalse(CollectionUtils.isEqualCollection(a, b));
        assertFalse(CollectionUtils.isEqualCollection(b, a));
        b.add("2");
        assertTrue(CollectionUtils.isEqualCollection(a, b));
        assertTrue(CollectionUtils.isEqualCollection(b, a));
        a.add("1");
        assertFalse(CollectionUtils.isEqualCollection(a, b));
        assertFalse(CollectionUtils.isEqualCollection(b, a));
        b.add("1");
        assertTrue(CollectionUtils.isEqualCollection(a, b));
        assertTrue(CollectionUtils.isEqualCollection(b, a));
    }

    @Test
    public void testIsEqualCollectionEquator() {
        final Collection<Integer> collB = CollectionUtils.collect(collectionB, TRANSFORM_TO_INTEGER);

        // odd / even equator
        final Equator<Integer> e = new Equator<Integer>() {
            @Override
            public boolean equate(final Integer o1, final Integer o2) {
                if (o1.intValue() % 2 == 0 ^ o2.intValue() % 2 == 0) {
                    return false;
                }
                return true;
            }

            @Override
            public int hash(final Integer o) {
                return o.intValue() % 2 == 0 ? Integer.valueOf(0).hashCode() : Integer.valueOf(1).hashCode();
            }
        };

        assertTrue(CollectionUtils.isEqualCollection(collectionA, collectionA, e));
        assertTrue(CollectionUtils.isEqualCollection(collectionA, collB, e));
        assertTrue(CollectionUtils.isEqualCollection(collB, collectionA, e));

        final Equator<Number> defaultEquator = DefaultEquator.defaultEquator();
        assertFalse(CollectionUtils.isEqualCollection(collectionA, collectionB, defaultEquator));
        assertFalse(CollectionUtils.isEqualCollection(collectionA, collB, defaultEquator));
    }

    @Test
    public void testIsEqualCollectionNullEquator() {
        Exception exception = assertThrows(NullPointerException.class, () -> {
            CollectionUtils.isEqualCollection(collectionA, collectionA, null);
        });
        assertNotNull(exception.getMessage());
    }

    @Test
<<<<<<< HEAD
=======
    public void testHashCode() {
        final Equator<Integer> e = new Equator<Integer>() {
            @Override
            public boolean equate(final Integer o1, final Integer o2) {
                if (o1 % 2 == 0 ^ o2 % 2 == 0) {
                    return false;
                }
                return true;
            }

            @Override
            public int hash(final Integer o) {
                return o == null ? 0 : Objects.hashCode(o);
            }
        };

        assertEquals(collectionA.hashCode(), CollectionUtils.hashCode(collectionA, e));
    }

    @Test
    public void testHashCodeNullCollection() {
        final Equator<Integer> e = new Equator<Integer>() {
            @Override
            public boolean equate(final Integer o1, final Integer o2) {
                if (o1 % 2 == 0 ^ o2 % 2 == 0) {
                    return false;
                }
                return true;
            }

            @Override
            public int hash(final Integer o) {
                return o == null ? 0 : Objects.hashCode(o);
            }
        };

        final Collection<Integer> collection = null;
        assertEquals(0, CollectionUtils.hashCode(collection, e));
    }

    @Test(expected=NullPointerException.class)
    public void testHashCodeNullEquator() {
        CollectionUtils.hashCode(collectionB, null);
    }

    @Test(expected = NullPointerException.class)
>>>>>>> cec45f82
    public void testIsEqualCollectionNullColl1() {
        final Collection<Integer> list = new ArrayList<>(1);
        list.add(1);

        final Equator<Integer> e = new Equator<Integer>() {
            @Override
            public boolean equate(final Integer o1, final Integer o2) {
                if (o1.intValue() % 2 == 0 ^ o2.intValue() % 2 == 0) {
                    return false;
                }
                return true;
            }

            @Override
            public int hash(final Integer o) {
                return o.intValue() % 2 == 0 ? Integer.valueOf(0).hashCode() : Integer.valueOf(1).hashCode();
            }
        };

        Exception exception = assertThrows(NullPointerException.class, () -> {
            CollectionUtils.isEqualCollection(null, list, e);
        });
        assertNotNull(exception.getMessage());
    }

    @Test
    public void testIsEqualCollectionNullColl2() {
        final Collection<Integer> list = new ArrayList<>(1);
        list.add(1);

        final Equator<Integer> e = new Equator<Integer>() {
            @Override
            public boolean equate(final Integer o1, final Integer o2) {
                if (o1.intValue() % 2 == 0 ^ o2.intValue() % 2 == 0) {
                    return false;
                }
                return true;
            }

            @Override
            public int hash(final Integer o) {
                return o.intValue() % 2 == 0 ? Integer.valueOf(0).hashCode() : Integer.valueOf(1).hashCode();
            }
        };

        Exception exception = assertThrows(NullPointerException.class, () -> {
            CollectionUtils.isEqualCollection(list, null, e);
        });
        assertNotNull(exception.getMessage());
    }

    @Test
    public void testIsProperSubCollection() {
        final Collection<String> a = new ArrayList<>();
        final Collection<String> b = new ArrayList<>();
        assertFalse(CollectionUtils.isProperSubCollection(a, b));
        b.add("1");
        assertTrue(CollectionUtils.isProperSubCollection(a, b));
        assertFalse(CollectionUtils.isProperSubCollection(b, a));
        assertFalse(CollectionUtils.isProperSubCollection(b, b));
        assertFalse(CollectionUtils.isProperSubCollection(a, a));
        a.add("1");
        a.add("2");
        b.add("2");
        assertFalse(CollectionUtils.isProperSubCollection(b, a));
        assertFalse(CollectionUtils.isProperSubCollection(a, b));
        a.add("1");
        assertTrue(CollectionUtils.isProperSubCollection(b, a));
        assertTrue(CollectionUtils.isProperSubCollection(CollectionUtils.intersection(collectionA, collectionC), collectionA));
        assertTrue(CollectionUtils.isProperSubCollection(CollectionUtils.subtract(a, b), a));
        assertFalse(CollectionUtils.isProperSubCollection(a, CollectionUtils.subtract(a, b)));
    }

    @Test
    public void testIsProperSubCollectionNullColl1() {
        final Collection<String> list = new ArrayList<>(1);
        list.add("1");
        Exception exception = assertThrows(NullPointerException.class, () -> {
            CollectionUtils.isProperSubCollection(null, list);
        });
        assertNotNull(exception.getMessage());
    }

    @Test
    public void testIsProperSubCollectionNullColl2() {
        final Collection<String> list = new ArrayList<>(1);
        list.add("1");
        Exception exception = assertThrows(NullPointerException.class, () -> {
            CollectionUtils.isProperSubCollection(list, null);
        });
        assertNotNull(exception.getMessage());
    }

    @Test
    @Deprecated
    public void find() {
        Predicate<Number> testPredicate = equalPredicate((Number) 4);
        Integer test = CollectionUtils.find(collectionA, testPredicate);
        assertEquals(4, (int) test);
        testPredicate = equalPredicate((Number) 45);
        test = CollectionUtils.find(collectionA, testPredicate);
        assertNull(test);
        assertNull(CollectionUtils.find(null, testPredicate));
        assertNull(CollectionUtils.find(collectionA, null));
    }

    @Test
    @Deprecated
    public void forAllDoCollection() {
        final Closure<Collection<Integer>> testClosure = ClosureUtils.invokerClosure("clear");
        final Collection<Collection<Integer>> col = new ArrayList<>();
        col.add(collectionA);
        col.add(collectionC);
        Closure<Collection<Integer>> resultClosure = CollectionUtils.forAllDo(col, testClosure);
        assertSame(testClosure, resultClosure);
        assertTrue(collectionA.isEmpty() && collectionC.isEmpty());
        // fix for various java 1.6 versions: keep the cast
        resultClosure = CollectionUtils.forAllDo(col, (Closure<Collection<Integer>>) null);
        assertNull(resultClosure);
        assertTrue(collectionA.isEmpty() && collectionC.isEmpty());
        resultClosure = CollectionUtils.forAllDo((Collection<Collection<Integer>>) null, testClosure);
        col.add(null);
        // null should be OK
        CollectionUtils.forAllDo(col, testClosure);
    }

    @Test
    @Deprecated
    public void forAllDoIterator() {
        final Closure<Collection<Integer>> testClosure = ClosureUtils.invokerClosure("clear");
        final Collection<Collection<Integer>> col = new ArrayList<>();
        col.add(collectionA);
        col.add(collectionC);
        Closure<Collection<Integer>> resultClosure = CollectionUtils.forAllDo(col.iterator(), testClosure);
        assertSame(testClosure, resultClosure);
        assertTrue(collectionA.isEmpty() && collectionC.isEmpty());
        // fix for various java 1.6 versions: keep the cast
        resultClosure = CollectionUtils.forAllDo(col.iterator(), (Closure<Collection<Integer>>) null);
        assertNull(resultClosure);
        assertTrue(collectionA.isEmpty() && collectionC.isEmpty());
        resultClosure = CollectionUtils.forAllDo((Iterator<Collection<Integer>>) null, testClosure);
        col.add(null);
        // null should be OK
        CollectionUtils.forAllDo(col.iterator(), testClosure);
    }

    @Test
    @Deprecated
    public void forAllDoFailure() {
        final Closure<String> testClosure = ClosureUtils.invokerClosure("clear");
        final Collection<String> col = new ArrayList<>();
        col.add("x");
        Exception exception = assertThrows(FunctorException.class, () -> {
            CollectionUtils.forAllDo(col, testClosure);
        });
        assertNotNull(exception.getMessage());
    }

    @Test
    @Deprecated
    public void forAllButLastDoCollection() {
        final Closure<List<? extends Number>> testClosure = ClosureUtils.invokerClosure("clear");
        final Collection<List<? extends Number>> col = new ArrayList<>();
        col.add(collectionA);
        col.add(collectionB);
        List<? extends Number> lastElement = CollectionUtils.forAllButLastDo(col, testClosure);
        assertSame(lastElement, collectionB);
        assertTrue(collectionA.isEmpty() && !collectionB.isEmpty());

        col.clear();
        col.add(collectionB);
        lastElement = CollectionUtils.forAllButLastDo(col, testClosure);
        assertSame(lastElement, collectionB);
        assertFalse(collectionB.isEmpty());

        col.clear();
        lastElement = CollectionUtils.forAllButLastDo(col, testClosure);
        assertNull(lastElement);

        final Collection<String> strings = Arrays.asList("a", "b", "c");
        final StringBuffer result = new StringBuffer();
        result.append(CollectionUtils.forAllButLastDo(strings, (Closure<String>) input -> result.append(input+";")));
        assertEquals("a;b;c", result.toString());

        final Collection<String> oneString = Arrays.asList("a");
        final StringBuffer resultOne = new StringBuffer();
        resultOne.append(CollectionUtils.forAllButLastDo(oneString, (Closure<String>) input -> resultOne.append(input+";")));
        assertEquals("a", resultOne.toString());
        assertNull(CollectionUtils.forAllButLastDo(strings, (Closure<String>) null)); // do not remove cast
        assertNull(CollectionUtils.forAllButLastDo((Collection<String>) null, (Closure<String>) null)); // do not remove cast
    }

    @Test
    @Deprecated
    public void forAllButLastDoIterator() {
        final Closure<List<? extends Number>> testClosure = ClosureUtils.invokerClosure("clear");
        final Collection<List<? extends Number>> col = new ArrayList<>();
        col.add(collectionA);
        col.add(collectionB);
        final List<? extends Number> lastElement = CollectionUtils.forAllButLastDo(col.iterator(), testClosure);
        assertSame(lastElement, collectionB);
        assertTrue(collectionA.isEmpty() && !collectionB.isEmpty());

        assertNull(CollectionUtils.forAllButLastDo(col.iterator(), (Closure<List<? extends Number>>) null));
        assertNull(CollectionUtils.forAllButLastDo((Iterator<String>) null, (Closure<String>) null)); // do not remove cast
    }

    @Test
    public void getFromMap() {
        // Unordered map, entries exist
        final Map<String, String> expected = new HashMap<>();
        expected.put("zeroKey", "zero");
        expected.put("oneKey", "one");

        final Map<String, String> found = new HashMap<>();
        Map.Entry<String, String> entry = CollectionUtils.get(expected, 0);
        found.put(entry.getKey(), entry.getValue());
        entry = CollectionUtils.get(expected, 1);
        found.put(entry.getKey(), entry.getValue());
        assertEquals(expected, found);

        // Map index out of range
        Exception exception = assertThrows(IndexOutOfBoundsException.class, () -> {
            CollectionUtils.get(expected, 2);
        });
        assertTrue(exception.getMessage().contains("Entry does not exist: 0"));

        exception = assertThrows(IndexOutOfBoundsException.class, () -> {
            CollectionUtils.get(expected, -2);
        });
        assertTrue(exception.getMessage().contains("Index cannot be negative: -2"));

        // Sorted map, entries exist, should respect order
        final SortedMap<String, String> map = new TreeMap<>();
        map.put("zeroKey", "zero");
        map.put("oneKey", "one");
        Map.Entry<String, String> test = CollectionUtils.get(map, 1);
        assertEquals("zeroKey", test.getKey());
        assertEquals("zero", test.getValue());
        test = CollectionUtils.get(map, 0);
        assertEquals("oneKey", test.getKey());
        assertEquals("one", test.getValue());
    }

    /**
     * Tests that {@link List}s are handled correctly - e.g. using
     * {@link List#get(int)}.
     */
    @Test
    public void getFromList() throws Exception {
        // List, entry exists
        final List<String> list = createMock(List.class);
        expect(list.get(0)).andReturn("zero");
        expect(list.get(1)).andReturn("one");
        replay();
        final String string = CollectionUtils.get(list, 0);
        assertEquals("zero", string);
        assertEquals("one", CollectionUtils.get(list, 1));
        // list, non-existent entry -- IndexOutOfBoundsException
        Exception exception = assertThrows(IndexOutOfBoundsException.class, () -> {
            CollectionUtils.get(new ArrayList<>(), 2);
        });
        assertNotNull(exception.getMessage());
    }

    @Test
    @Deprecated
    public void getFromIterator() throws Exception {
        // Iterator, entry exists
        Iterator<Integer> iterator = iterableA.iterator();
        assertEquals(1, (int) CollectionUtils.get(iterator, 0));
        iterator = iterableA.iterator();
        assertEquals(2, (int) CollectionUtils.get(iterator, 1));

        // Iterator, non-existent entry
        final Iterator<Integer> iteratorInteger = iterableA.iterator();
        Exception exception = assertThrows(IndexOutOfBoundsException.class, () -> {
            CollectionUtils.get(iteratorInteger, 10);
        });
        String actualMessage = exception.getMessage();
        assertTrue(actualMessage.contains("Entry does not exist: 0"));
        assertFalse(iteratorInteger.hasNext());
    }

    @Test
    @Deprecated
    public void getFromEnumeration() throws Exception {
        // Enumeration, entry exists
        final Vector<String> vector = new Vector<>();
        vector.addElement("zero");
        vector.addElement("one");
        Enumeration<String> en = vector.elements();
        assertEquals("zero", CollectionUtils.get(en, 0));
        en = vector.elements();
        assertEquals("one", CollectionUtils.get(en, 1));

        // Enumerator, non-existent entry
        Enumeration<String> enumerator = vector.elements();
        Exception exception = assertThrows(IndexOutOfBoundsException.class, () -> {
            CollectionUtils.get(enumerator, 3);
        });
        assertTrue(exception.getMessage().contains("Entry does not exist:"));
        assertFalse(enumerator.hasMoreElements());
    }

    @Test
    @Deprecated
    public void getFromIterable() throws Exception {
        // Collection, entry exists
        final Bag<String> bag = new HashBag<>();
        bag.add("element", 1);
        assertEquals("element", CollectionUtils.get(bag, 0));

        // Collection, non-existent entry
        Exception exception = assertThrows(IndexOutOfBoundsException.class, () -> {
            CollectionUtils.get(bag, 1);
        });
        assertNotNull(exception.getMessage());
    }

    @Test
    public void getFromObjectArray() throws Exception {
        // Object array, entry exists
        final Object[] objArray = new Object[2];
        objArray[0] = "zero";
        objArray[1] = "one";
        assertEquals("zero", CollectionUtils.get(objArray, 0));
        assertEquals("one", CollectionUtils.get(objArray, 1));

        // Object array, non-existent entry --
        // ArrayIndexOutOfBoundsException
        Exception exception = assertThrows(IndexOutOfBoundsException.class, () -> {
            CollectionUtils.get(objArray, 2);
        });
        assertNotNull(exception.getMessage());
    }

    @Test
    public void getFromPrimitiveArray() throws Exception {
        // Primitive array, entry exists
        final int[] array = new int[2];
        array[0] = 10;
        array[1] = 20;
        assertEquals(10, CollectionUtils.get(array, 0));
        assertEquals(20, CollectionUtils.get(array, 1));

        // Object array, non-existent entry --
        // ArrayIndexOutOfBoundsException
        Exception exception = assertThrows(IndexOutOfBoundsException.class, () -> {
            CollectionUtils.get(array, 2);
        });
        assertNull(exception.getMessage());
    }

<<<<<<< HEAD
    @Test
=======
    @Test(expected = IllegalArgumentException.class)
>>>>>>> cec45f82
    public void getFromObject() throws Exception {
        // Invalid object
        final Object obj = new Object();
        Exception exception = assertThrows(IllegalArgumentException.class, () -> {
            CollectionUtils.get(obj, 0);
        });
        assertNotNull(exception.getMessage());
    }

    // -----------------------------------------------------------------------
    @Test
    public void testSize_List() {
        List<String> list = null;
        assertEquals(0, CollectionUtils.size(list));
        list = new ArrayList<>();
        assertEquals(0, CollectionUtils.size(list));
        list.add("a");
        assertEquals(1, CollectionUtils.size(list));
        list.add("b");
        assertEquals(2, CollectionUtils.size(list));
    }

    @Test
    public void testSize_Map() {
        final Map<String, String> map = new HashMap<>();
        assertEquals(0, CollectionUtils.size(map));
        map.put("1", "a");
        assertEquals(1, CollectionUtils.size(map));
        map.put("2", "b");
        assertEquals(2, CollectionUtils.size(map));
    }

    @Test
    public void testSize_Array() {
        final Object[] objectArray = new Object[0];
        assertEquals(0, CollectionUtils.size(objectArray));

        final String[] stringArray = new String[3];
        assertEquals(3, CollectionUtils.size(stringArray));
        stringArray[0] = "a";
        stringArray[1] = "b";
        stringArray[2] = "c";
        assertEquals(3, CollectionUtils.size(stringArray));
    }

    @Test
    public void testSize_PrimitiveArray() {
        final int[] intArray = new int[0];
        assertEquals(0, CollectionUtils.size(intArray));

        final double[] doubleArray = new double[3];
        assertEquals(3, CollectionUtils.size(doubleArray));
        doubleArray[0] = 0.0d;
        doubleArray[1] = 1.0d;
        doubleArray[2] = 2.5d;
        assertEquals(3, CollectionUtils.size(doubleArray));
    }

    @Test
    public void testSize_Enumeration() {
        final Vector<String> list = new Vector<>();
        assertEquals(0, CollectionUtils.size(list.elements()));
        list.add("a");
        assertEquals(1, CollectionUtils.size(list.elements()));
        list.add("b");
        assertEquals(2, CollectionUtils.size(list.elements()));
    }

    @Test
    public void testSize_Iterator() {
        final List<String> list = new ArrayList<>();
        assertEquals(0, CollectionUtils.size(list.iterator()));
        list.add("a");
        assertEquals(1, CollectionUtils.size(list.iterator()));
        list.add("b");
        assertEquals(2, CollectionUtils.size(list.iterator()));
    }

    @Test
    public void testSize_Other() {
        Exception exception = assertThrows(IllegalArgumentException.class, () -> {
            CollectionUtils.size("not a list");
        });
        assertNotNull(exception.getMessage());
    }

    // -----------------------------------------------------------------------
    @Test
    public void testSizeIsEmpty_Null() {
        assertTrue(CollectionUtils.sizeIsEmpty(null));
    }

    @Test
    public void testSizeIsEmpty_List() {
        final List<String> list = new ArrayList<>();
        assertTrue(CollectionUtils.sizeIsEmpty(list));
        list.add("a");
        assertFalse(CollectionUtils.sizeIsEmpty(list));
    }

    @Test
    public void testSizeIsEmpty_Map() {
        final Map<String, String> map = new HashMap<>();
        assertEquals(true, CollectionUtils.sizeIsEmpty(map));
        map.put("1", "a");
        assertEquals(false, CollectionUtils.sizeIsEmpty(map));
    }

    @Test
    public void testSizeIsEmpty_Array() {
        final Object[] objectArray = new Object[0];
        assertTrue(CollectionUtils.sizeIsEmpty(objectArray));

        final String[] stringArray = new String[3];
        assertFalse(CollectionUtils.sizeIsEmpty(stringArray));
        stringArray[0] = "a";
        stringArray[1] = "b";
        stringArray[2] = "c";
        assertFalse(CollectionUtils.sizeIsEmpty(stringArray));
    }

    @Test
    public void testSizeIsEmpty_PrimitiveArray() {
        final int[] intArray = new int[0];
        assertTrue(CollectionUtils.sizeIsEmpty(intArray));

        final double[] doubleArray = new double[3];
        assertFalse(CollectionUtils.sizeIsEmpty(doubleArray));
        doubleArray[0] = 0.0d;
        doubleArray[1] = 1.0d;
        doubleArray[2] = 2.5d;
        assertFalse(CollectionUtils.sizeIsEmpty(doubleArray));
    }

    @Test
    public void testSizeIsEmpty_Enumeration() {
        final Vector<String> list = new Vector<>();
        assertTrue(CollectionUtils.sizeIsEmpty(list.elements()));
        list.add("a");
        assertFalse(CollectionUtils.sizeIsEmpty(list.elements()));
        final Enumeration<String> en = list.elements();
        en.nextElement();
        assertTrue(CollectionUtils.sizeIsEmpty(en));
    }

    @Test
    public void testSizeIsEmpty_Iterator() {
        final List<String> list = new ArrayList<>();
        assertTrue(CollectionUtils.sizeIsEmpty(list.iterator()));
        list.add("a");
        assertFalse(CollectionUtils.sizeIsEmpty(list.iterator()));
        final Iterator<String> it = list.iterator();
        it.next();
        assertTrue(CollectionUtils.sizeIsEmpty(it));
    }

    @Test
    public void testSizeIsEmpty_Other() {
        Exception exception = assertThrows(IllegalArgumentException.class, () -> {
            CollectionUtils.sizeIsEmpty("not a list");
        });
        assertTrue(exception.getMessage().contains("Unsupported object type: java.lang.String"));
    }

    // -----------------------------------------------------------------------
    @Test
    public void testIsEmptyWithEmptyCollection() {
        assertTrue(CollectionUtils.isEmpty(new ArrayList<>()));
    }

    @Test
    public void testIsEmptyWithNonEmptyCollection() {
        assertFalse(CollectionUtils.isEmpty(Collections.singletonList("item")));
    }

    @Test
    public void testIsEmptyWithNull() {
        assertTrue(CollectionUtils.isEmpty(null));
    }

    @Test
    public void testIsNotEmptyWithEmptyCollection() {
        assertFalse(CollectionUtils.isNotEmpty(new ArrayList<>()));
    }

    @Test
    public void testIsNotEmptyWithNonEmptyCollection() {
        assertTrue(CollectionUtils.isNotEmpty(Collections.singletonList("item")));
    }

    @Test
    public void testIsNotEmptyWithNull() {
        assertFalse(CollectionUtils.isNotEmpty(null));
    }

    // -----------------------------------------------------------------------
    private static Predicate<Number> EQUALS_TWO = input -> input.intValue() == 2;

//Up to here
    @Test
    public void filter() {
        final List<Integer> ints = new ArrayList<>();
        ints.add(1);
        ints.add(2);
        ints.add(3);
        ints.add(3);
        final Iterable<Integer> iterable = ints;
        assertTrue(CollectionUtils.filter(iterable, EQUALS_TWO));
        assertEquals(1, ints.size());
        assertEquals(2, (int) ints.get(0));
    }

    @Test
    public void filterNullParameters() throws Exception {
        final List<Long> longs = Collections.nCopies(4, 10L);
        assertFalse(CollectionUtils.filter(longs, null));
        assertEquals(4, longs.size());
        assertFalse(CollectionUtils.filter(null, EQUALS_TWO));
        assertEquals(4, longs.size());
        assertFalse(CollectionUtils.filter(null, null));
        assertEquals(4, longs.size());
    }

    @Test
    public void filterInverse() {
        final List<Integer> ints = new ArrayList<>();
        ints.add(1);
        ints.add(2);
        ints.add(3);
        ints.add(3);
        final Iterable<Integer> iterable = ints;
        assertTrue(CollectionUtils.filterInverse(iterable, EQUALS_TWO));
        assertEquals(3, ints.size());
        assertEquals(1, (int) ints.get(0));
        assertEquals(3, (int) ints.get(1));
        assertEquals(3, (int) ints.get(2));
    }

    @Test
    public void filterInverseNullParameters() throws Exception {
        final List<Long> longs = Collections.nCopies(4, 10L);
        assertFalse(CollectionUtils.filterInverse(longs, null));
        assertEquals(4, longs.size());
        assertFalse(CollectionUtils.filterInverse(null, EQUALS_TWO));
        assertEquals(4, longs.size());
        assertFalse(CollectionUtils.filterInverse(null, null));
        assertEquals(4, longs.size());
    }

    @Test
    @Deprecated
    public void countMatches() {
        assertEquals(4, CollectionUtils.countMatches(iterableB, EQUALS_TWO));
        assertEquals(0, CollectionUtils.countMatches(iterableA, null));
        assertEquals(0, CollectionUtils.countMatches(null, EQUALS_TWO));
        assertEquals(0, CollectionUtils.countMatches(null, null));
    }

    @Test
    @Deprecated
    public void exists() {
        final List<Integer> list = new ArrayList<>();
        assertFalse(CollectionUtils.exists(null, null));
        assertFalse(CollectionUtils.exists(list, null));
        assertFalse(CollectionUtils.exists(null, EQUALS_TWO));
        assertFalse(CollectionUtils.exists(list, EQUALS_TWO));
        list.add(1);
        list.add(3);
        list.add(4);
        assertFalse(CollectionUtils.exists(list, EQUALS_TWO));

        list.add(2);
        assertTrue(CollectionUtils.exists(list, EQUALS_TWO));
    }

    @Test
    public void select() {
        final List<Integer> list = new ArrayList<>();
        list.add(1);
        list.add(2);
        list.add(3);
        list.add(4);
        // Ensure that the collection is the input type or a super type
        final Collection<Integer> output1 = CollectionUtils.select(list, EQUALS_TWO);
        final Collection<Number> output2 = CollectionUtils.<Number>select(list, EQUALS_TWO);
        final HashSet<Number> output3 = CollectionUtils.select(list, EQUALS_TWO, new HashSet<Number>());
        assertTrue(CollectionUtils.isEqualCollection(output1, output3));
        assertEquals(4, list.size());
        assertEquals(1, output1.size());
        assertEquals(2, output2.iterator().next());
    }

    @Test
    public void selectWithOutputCollections() {
        final List<Integer> input = new ArrayList<>();
        input.add(1);
        input.add(2);
        input.add(3);
        input.add(4);

        final List<Integer> output = new ArrayList<>();
        final List<Integer> rejected = new ArrayList<>();

        CollectionUtils.select(input, EQUALS_TWO, output, rejected);

        // output contains 2
        assertEquals(1, output.size());
        assertEquals(2, CollectionUtils.extractSingleton(output).intValue());

        // rejected contains 1, 3, and 4
        final Integer[] expected = {1, 3, 4};
        assertArrayEquals(expected, rejected.toArray());

        output.clear();
        rejected.clear();
        CollectionUtils.select((List<Integer>) null, EQUALS_TWO, output, rejected);
        assertTrue(output.isEmpty());
        assertTrue(rejected.isEmpty());
    }

    @Test
    public void selectRejected() {
        final List<Long> list = new ArrayList<>();
        list.add(1L);
        list.add(2L);
        list.add(3L);
        list.add(4L);
        final Collection<Long> output1 = CollectionUtils.selectRejected(list, EQUALS_TWO);
        final Collection<? extends Number> output2 = CollectionUtils.selectRejected(list, EQUALS_TWO);
        final HashSet<Number> output3 = CollectionUtils.selectRejected(list, EQUALS_TWO, new HashSet<Number>());
        assertTrue(CollectionUtils.isEqualCollection(output1, output2));
        assertTrue(CollectionUtils.isEqualCollection(output1, output3));
        assertEquals(4, list.size());
        assertEquals(3, output1.size());
        assertTrue(output1.contains(1L));
        assertTrue(output1.contains(3L));
        assertTrue(output1.contains(4L));
    }

    @Test
    public void collect() {
        final Transformer<Number, Long> transformer = TransformerUtils.constantTransformer(2L);
        Collection<Number> collection = CollectionUtils.<Integer, Number>collect(iterableA, transformer);
        assertTrue(collection.size() == collectionA.size());
        assertCollectResult(collection);

        ArrayList<Number> list;
        list = CollectionUtils.collect(collectionA, transformer, new ArrayList<Number>());
        assertTrue(list.size() == collectionA.size());
        assertCollectResult(list);

        Iterator<Integer> iterator = null;
        list = CollectionUtils.collect(iterator, transformer, new ArrayList<Number>());

        iterator = iterableA.iterator();
        list = CollectionUtils.collect(iterator, transformer, list);
        assertTrue(collection.size() == collectionA.size());
        assertCollectResult(collection);

        iterator = collectionA.iterator();
        collection = CollectionUtils.<Integer, Number>collect(iterator, transformer);
        assertTrue(collection.size() == collectionA.size());
        assertTrue(collection.contains(2L) && !collection.contains(1));
        collection = CollectionUtils.collect((Iterator<Integer>) null, (Transformer<Integer, Number>) null);
        assertTrue(collection.size() == 0);

        final int size = collectionA.size();
        collectionB = CollectionUtils.collect((Collection<Integer>) null, transformer, collectionB);
        assertTrue(collectionA.size() == size && collectionA.contains(1));
        CollectionUtils.collect(collectionB, null, collectionA);
        assertTrue(collectionA.size() == size && collectionA.contains(1));

    }

    private void assertCollectResult(final Collection<Number> collection) {
        assertTrue(collectionA.contains(1) && !collectionA.contains(2L));
        assertTrue(collection.contains(2L) && !collection.contains(1));
    }

    Transformer<Object, Integer> TRANSFORM_TO_INTEGER = input -> Integer.valueOf(((Long) input).intValue());

    @Test
    public void transform1() {
        List<Number> list = new ArrayList<>();
        list.add(1L);
        list.add(2L);
        list.add(3L);
        CollectionUtils.transform(list, TRANSFORM_TO_INTEGER);
        assertEquals(3, list.size());
        assertEquals(1, list.get(0));
        assertEquals(2, list.get(1));
        assertEquals(3, list.get(2));

        list = new ArrayList<>();
        list.add(1L);
        list.add(2L);
        list.add(3L);
        CollectionUtils.transform(null, TRANSFORM_TO_INTEGER);
        assertEquals(3, list.size());
        CollectionUtils.transform(list, null);
        assertEquals(3, list.size());
        CollectionUtils.transform(null, null);
        assertEquals(3, list.size());
    }

    @Test
    public void transform2() {
        final Set<Number> set = new HashSet<>();
        set.add(1L);
        set.add(2L);
        set.add(3L);
        CollectionUtils.transform(set, input -> 4);
        assertEquals(1, set.size());
        assertEquals(4, set.iterator().next());
    }

    // -----------------------------------------------------------------------
    @Test
    public void addIgnoreNull() {
        final Set<String> set = new HashSet<>();
        set.add("1");
        set.add("2");
        set.add("3");
        assertFalse(CollectionUtils.addIgnoreNull(set, null));
        assertEquals(3, set.size());
        assertFalse(CollectionUtils.addIgnoreNull(set, "1"));
        assertEquals(3, set.size());
        assertTrue(CollectionUtils.addIgnoreNull(set, "4"));
        assertEquals(4, set.size());
        assertTrue(set.contains("4"));
    }

    @Test
    public void testAddIgnoreNullNullColl() {
        Exception exception = assertThrows(NullPointerException.class, () -> {
            CollectionUtils.addIgnoreNull(null, "1");
        });
        assertNotNull(exception.getMessage());
    }

    // -----------------------------------------------------------------------
    @Test
    public void predicatedCollection() {
        final Predicate<Object> predicate = PredicateUtils.instanceofPredicate(Integer.class);
        final Collection<Number> collection = CollectionUtils.predicatedCollection(new ArrayList<Number>(), predicate);
        assertTrue(collection instanceof PredicatedCollection);
    }

    @Test
    public void testPredicatedCollectionNullColl() {
        final Predicate<Object> predicate = PredicateUtils.instanceofPredicate(Integer.class);
        Exception exception = assertThrows(NullPointerException.class, () -> {
            CollectionUtils.predicatedCollection(null, predicate);
        });
        assertNotNull(exception.getMessage());
    }

    @Test
    public void testPredicatedCollectionNullPredicate() {
        final Collection<Integer> list = new ArrayList<>();
        Exception exception = assertThrows(NullPointerException.class, () -> {
            CollectionUtils.predicatedCollection(list, null);
        });
        assertNotNull(exception.getMessage());
    }

    @Test
    public void isFull() {
        final Set<String> set = new HashSet<>();
        set.add("1");
        set.add("2");
        set.add("3");
        assertFalse(CollectionUtils.isFull(set));

        final CircularFifoQueue<String> buf = new CircularFifoQueue<>(set);
        assertFalse(CollectionUtils.isFull(buf));
        buf.remove("2");
        assertFalse(CollectionUtils.isFull(buf));
        buf.add("2");
        assertFalse(CollectionUtils.isFull(buf));
    }

    @Test
    public void testIsFullNullColl() {
        Exception exception = assertThrows(NullPointerException.class, () -> {
            CollectionUtils.isFull(null);
        });
        assertNotNull(exception.getMessage());
    }

    @Test
    public void isEmpty() {
        assertFalse(CollectionUtils.isNotEmpty(null));
        assertTrue(CollectionUtils.isNotEmpty(collectionA));
    }

    @Test
    public void maxSize() {
        final Set<String> set = new HashSet<>();
        set.add("1");
        set.add("2");
        set.add("3");
        assertEquals(-1, CollectionUtils.maxSize(set));

        final Queue<String> buf = new CircularFifoQueue<>(set);
        assertEquals(3, CollectionUtils.maxSize(buf));
        buf.remove("2");
        assertEquals(3, CollectionUtils.maxSize(buf));
        buf.add("2");
        assertEquals(3, CollectionUtils.maxSize(buf));
    }

    @Test
    public void testMaxSizeNullColl() {
        Exception exception = assertThrows(NullPointerException.class, () -> {
            CollectionUtils.maxSize(null);
        });
        assertNotNull(exception.getMessage());
    }

    @Test
    public void intersectionUsesMethodEquals() {
        // Let elta and eltb be objects...
        final Integer elta = 17;
        final Integer eltb = 17;

        // ...which are the same (==)
        assertSame(elta, eltb);

        // Let cola and colb be collections...
        final Collection<Number> cola = new ArrayList<>();
        final Collection<Integer> colb = new ArrayList<>();

        // ...which contain elta and eltb,
        // respectively.
        cola.add(elta);
        colb.add(eltb);

        // Then the intersection of the two
        // should contain one element.
        final Collection<Number> intersection = CollectionUtils.intersection(cola, colb);
        assertEquals(1, intersection.size());

        // In practice, this element will be the same (==) as elta
        // or eltb, although this isn't strictly part of the
        // contract.
        final Object eltc = intersection.iterator().next();
        assertTrue(eltc == elta && eltc == eltb);

        // In any event, this element remains equal,
        // to both elta and eltb.
        assertEquals(elta, eltc);
        assertEquals(eltc, elta);
        assertEquals(eltb, eltc);
        assertEquals(eltc, eltb);
    }

    // -----------------------------------------------------------------------
    //Up to here
    @Test
    public void testRetainAll() {
        final List<String> base = new ArrayList<>();
        base.add("A");
        base.add("B");
        base.add("C");
        final List<Object> sub = new ArrayList<>();
        sub.add("A");
        sub.add("C");
        sub.add("X");

        final Collection<String> result = CollectionUtils.retainAll(base, sub);
        assertEquals(2, result.size());
        assertTrue(result.contains("A"));
        assertFalse(result.contains("B"));
        assertTrue(result.contains("C"));
        assertEquals(3, base.size());
        assertTrue(base.contains("A"));
        assertTrue(base.contains("B"));
        assertTrue(base.contains("C"));
        assertEquals(3, sub.size());
        assertTrue(sub.contains("A"));
        assertTrue(sub.contains("C"));
        assertTrue(sub.contains("X"));
    }

    @Test
    public void testRetainAllNullBaseColl() {
        final List<Object> sub = new ArrayList<>();
        sub.add("A");
        Exception exception = assertThrows(NullPointerException.class, () -> {
            CollectionUtils.retainAll(null, sub);
        });
        assertNotNull(exception.getMessage());
    }

    @Test
    public void testRetainAllNullSubColl() {
        final List<String> base = new ArrayList<>();
        base.add("A");
        Exception exception = assertThrows(NullPointerException.class, () -> {
            CollectionUtils.retainAll(base, null);
        });
        assertNotNull(exception.getMessage());
    }

    @Test
    public void testRemoveRange() {
        final List<Integer> list = new ArrayList<>();
        list.add(1);
        Collection<Integer> result = CollectionUtils.removeRange(list, 0, 0);
        assertEquals(1, list.size());
        assertEquals(0, result.size());

        list.add(2);
        list.add(3);
        result = CollectionUtils.removeRange(list, 1, 3);
        assertEquals(1, list.size());
        assertEquals(1, (int) list.get(0));
        assertEquals(2, result.size());
        assertTrue(result.contains(2));
        assertTrue(result.contains(3));
    }

    @Test
    public void testRemoveRangeNull() {
        final Collection<Integer> list = null;
        Exception exception = assertThrows(NullPointerException.class, () -> {
            CollectionUtils.removeRange(list, 0, 0);
        });
        assertNotNull(exception.getMessage());
    }

    @Test
    public void testRemoveRangeStartIndexNegative() {
        final Collection<Integer> list = new ArrayList<>();
        list.add(1);
        Exception exception = assertThrows(IndexOutOfBoundsException.class, () -> {
            CollectionUtils.removeRange(list, -1, 1);
        });
        assertNotNull(exception.getMessage());
    }

    @Test
    public void testRemoveRangeEndIndexNegative() {
        final Collection<Integer> list = new ArrayList<>();
        list.add(1);
        Exception exception = assertThrows(IllegalArgumentException.class, () -> {
            CollectionUtils.removeRange(list, 0, -1);
        });
        assertNotNull(exception.getMessage());
    }

    @Test
    public void testRemoveRangeEndLowStart() {
        final Collection<Integer> list = new ArrayList<>();
        list.add(1);
        list.add(2);
        Exception exception = assertThrows(IllegalArgumentException.class, () -> {
            CollectionUtils.removeRange(list, 1, 0);
        });
        assertNotNull(exception.getMessage());
    }

    @Test
    public void testRemoveRangeWrongEndIndex() {
        final Collection<Integer> list = new ArrayList<>();
        list.add(1);
        Exception exception = assertThrows(IndexOutOfBoundsException.class, () -> {
            CollectionUtils.removeRange(list, 0, 2);
        });
        assertNotNull(exception.getMessage());
    }

    @Test
    public void testRemoveCount() {
        final List<Integer> list = new ArrayList<>();
        list.add(1);
        list.add(2);
        list.add(3);
        list.add(4);

        Collection<Integer> result = CollectionUtils.removeCount(list, 0, 0);
        assertEquals(4, list.size());
        assertEquals(0, result.size());

        result = CollectionUtils.removeCount(list, 0, 1);
        assertEquals(3, list.size());
        assertEquals(2, (int) list.get(0));
        assertEquals(1, result.size());
        assertTrue(result.contains(1));

        list.add(5);
        list.add(6);
        result = CollectionUtils.removeCount(list, 1, 3);

        assertEquals(2, list.size());
        assertEquals(2, (int) list.get(0));
        assertEquals(6, (int) list.get(1));
        assertEquals(3, result.size());
        assertTrue(result.contains(3));
        assertTrue(result.contains(4));
        assertTrue(result.contains(5));
    }

    @Test
    public void testRemoveCountWithNull() {
        final Collection<Integer> list = null;
        Exception exception = assertThrows(NullPointerException.class, () -> {
            CollectionUtils.removeCount(list, 0, 1);
        });
        assertNotNull(exception.getMessage());
    }

    @Test
    public void testRemoveCountStartNegative() {
        final Collection<Integer> list = new ArrayList<>();
        Exception exception = assertThrows(IndexOutOfBoundsException.class, () -> {
            CollectionUtils.removeCount(list, -1, 1);
        });
        assertNotNull(exception.getMessage());
    }

    @Test
    public void testRemoveCountNegative() {
        final Collection<Integer> list = new ArrayList<>();
        Exception exception = assertThrows(IndexOutOfBoundsException.class, () -> {
            CollectionUtils.removeCount(list, 0, -1);
        });
        assertNotNull(exception.getMessage());
    }

    @Test
    public void testRemoveCountWrongCount() {
        final Collection<Integer> list = new ArrayList<>();
        list.add(1);
        Exception exception = assertThrows(IndexOutOfBoundsException.class, () -> {
            CollectionUtils.removeCount(list, 0, 2);
        });
        assertNotNull(exception.getMessage());
    }

    @Test
    public void testRemoveAll() {
        final List<String> base = new ArrayList<>();
        base.add("A");
        base.add("B");
        base.add("C");
        final List<String> sub = new ArrayList<>();
        sub.add("A");
        sub.add("C");
        sub.add("X");

        final Collection<String> result = CollectionUtils.removeAll(base, sub);
        assertEquals(1, result.size());
        assertFalse(result.contains("A"));
        assertTrue(result.contains("B"));
        assertFalse(result.contains("C"));
        assertEquals(3, base.size());
        assertTrue(base.contains("A"));
        assertTrue(base.contains("B"));
        assertTrue(base.contains("C"));
        assertEquals(3, sub.size());
        assertTrue(sub.contains("A"));
        assertTrue(sub.contains("C"));
        assertTrue(sub.contains("X"));
    }

    @Test
    public void testRemoveAllNullBaseColl() {
        final List<String> sub = new ArrayList<>();
        sub.add("A");
        Exception exception = assertThrows(NullPointerException.class, () -> {
            CollectionUtils.removeAll(null, sub);
        });
        assertNull(exception.getMessage());
    }

    @Test
    public void testRemoveAllNullSubColl() {
        final List<String> base = new ArrayList<>();
        base.add("A");
        Exception exception = assertThrows(NullPointerException.class, () -> {
            CollectionUtils.removeAll(base, null);
        });
        assertNull(exception.getMessage());
    }

    // -----------------------------------------------------------------------
    @Test
    public void testTransformedCollection() {
        final Transformer<Object, Object> transformer = TransformerUtils.nopTransformer();
        final Collection<Object> collection = CollectionUtils.transformingCollection(new ArrayList<>(), transformer);
        assertTrue(collection instanceof TransformedCollection);
    }

    @Test
    public void testTransformingCollectionNullColl() {
        final Transformer<Object, Object> transformer = TransformerUtils.nopTransformer();
        Exception exception = assertThrows(NullPointerException.class, () -> {
            CollectionUtils.transformingCollection(null, transformer);
        });
        assertNotNull(exception.getMessage());
    }

    @Test
    public void testTransformingCollectionNullTransformer() {
        final List<String> list = new ArrayList<>();
        Exception exception = assertThrows(NullPointerException.class, () -> {
            CollectionUtils.transformingCollection(list, null);
        });
        assertNotNull(exception.getMessage());
    }

    @Test
    public void testTransformedCollection_2() {
        final List<Object> list = new ArrayList<>();
        list.add("1");
        list.add("2");
        list.add("3");
        final Collection<Object> result = CollectionUtils.transformingCollection(list, TRANSFORM_TO_INTEGER);
        assertTrue(result.contains("1")); // untransformed
        assertTrue(result.contains("2")); // untransformed
        assertTrue(result.contains("3")); // untransformed
    }

    @Test
    @Deprecated
    public void testSynchronizedCollection() {
        final Collection<Object> col = CollectionUtils.synchronizedCollection(new ArrayList<>());
        assertTrue(col instanceof SynchronizedCollection);
        Exception exception = assertThrows(NullPointerException.class, () -> {
            CollectionUtils.synchronizedCollection(null);
        });
        assertTrue(exception.getMessage().contains("collection"));
    }

    @Test
    @Deprecated
    public void testUnmodifiableCollection() {
        final Collection<Object> col = CollectionUtils.unmodifiableCollection(new ArrayList<>());
        assertTrue(col instanceof UnmodifiableCollection);
        Exception exception = assertThrows(NullPointerException.class, () -> {
            CollectionUtils.unmodifiableCollection(null);
        });
        assertTrue(exception.getMessage().contains("collection"));
    }

    @Test
    public void emptyCollection() throws Exception {
        final Collection<Number> coll = CollectionUtils.emptyCollection();
        assertEquals(CollectionUtils.EMPTY_COLLECTION, coll);
    }

    @Test
    public void emptyIfNull() {
        assertTrue(CollectionUtils.emptyIfNull(null).isEmpty());
        final Collection<Object> collection = new ArrayList<>();
        assertSame(collection, CollectionUtils.emptyIfNull(collection));
    }

    /**
     * This test ensures that {@link Iterable}s are supported by {@link CollectionUtils}.
     * Specifically, it uses mocks to ensure that if the passed in
     * {@link Iterable} is a {@link Collection} then
     * {@link Collection#addAll(Collection)} is called instead of iterating.
     */
    @Test
    public void addAllForIterable() {
        final Collection<Integer> inputCollection = createMock(Collection.class);
        final Iterable<Integer> inputIterable = inputCollection;
        final Iterable<Long> iterable = createMock(Iterable.class);
        final Iterator<Long> iterator = createMock(Iterator.class);
        final Collection<Number> c = createMock(Collection.class);

        expect(iterable.iterator()).andReturn(iterator);
        next(iterator, 1L);
        next(iterator, 2L);
        next(iterator, 3L);
        expect(iterator.hasNext()).andReturn(false);
        expect(c.add(1L)).andReturn(true);
        expect(c.add(2L)).andReturn(true);
        expect(c.add(3L)).andReturn(true);
        // Check that the collection is added using
        // Collection.addAll(Collection)
        expect(c.addAll(inputCollection)).andReturn(true);

        // Ensure the method returns false if nothing is added
        expect(iterable.iterator()).andReturn(iterator);
        next(iterator, 1L);
        expect(iterator.hasNext()).andReturn(false);
        expect(c.add(1L)).andReturn(false);
        expect(c.addAll(inputCollection)).andReturn(false);

        replay();
        assertTrue(CollectionUtils.addAll(c, iterable));
        assertTrue(CollectionUtils.addAll(c, inputIterable));

        assertFalse(CollectionUtils.addAll(c, iterable));
        assertFalse(CollectionUtils.addAll(c, inputIterable));
        verify();
    }

    @Test
    public void addAllForEnumeration() {
        final Hashtable<Integer, Integer> h = new Hashtable<>();
        h.put(5, 5);
        final Enumeration<? extends Integer> enumeration = h.keys();
        CollectionUtils.addAll(collectionA, enumeration);
        assertTrue(collectionA.contains(5));
    }

    @Test
    public void addAllForElements() {
        CollectionUtils.addAll(collectionA, 5);
        assertTrue(collectionA.contains(5));
    }

    @Test
    public void testaddAllNullColl1() {
        final List<Integer> list = new ArrayList<>();
        Exception exception = assertThrows(NullPointerException.class, () -> {
            CollectionUtils.addAll(null, list);
        });
        assertNotNull(exception.getMessage());
    }

    @Test
    public void testAddAllNullColl2() {
        final List<Integer> list = new ArrayList<>();
        final Iterable<Integer> list2 = null;
        Exception exception = assertThrows(NullPointerException.class, () -> {
            CollectionUtils.addAll(list, list2);
        });
        assertNotNull(exception.getMessage());
    }

    @Test
    public void testAddAllNullColl3() {
        final List<Integer> list = new ArrayList<>();
        final Iterator<Integer> list2 = null;
        Exception exception = assertThrows(NullPointerException.class, () -> {
            CollectionUtils.addAll(list, list2);
        });
        assertNotNull(exception.getMessage());
    }

    @Test
    public void testAddAllNullColl4() {
        final List<Integer> list = new ArrayList<>();
        final Enumeration<Integer> enumArray = null;
        Exception exception = assertThrows(NullPointerException.class, () -> {
            CollectionUtils.addAll(list, enumArray);
        });
        assertNotNull(exception.getMessage());
    }

    @Test
    public void testAddAllNullColl5() {
        final List<Integer> list = new ArrayList<>();
        final Integer[] array = null;
        Exception exception = assertThrows(NullPointerException.class, () -> {
            CollectionUtils.addAll(list, array);
        });
        assertNotNull(exception.getMessage());
    }

    @Test
    public void getNegative() {
        Exception exception = assertThrows(IndexOutOfBoundsException.class, () -> {
            CollectionUtils.get((Object) collectionA, -3);
        });
        assertNotNull(exception.getMessage());
    }

    @Test
    public void getPositiveOutOfBounds() {
        Exception exception = assertThrows(IndexOutOfBoundsException.class, () -> {
            CollectionUtils.get((Object) collectionA.iterator(), 30);
        });
        assertNotNull(exception.getMessage());
    }

    @Test
    public void get1() {
        Exception exception = assertThrows(IllegalArgumentException.class, () -> {
            CollectionUtils.get((Object) null, 0);
        });
        assertNotNull(exception.getMessage());
    }

    @Test
    public void get() {
        assertEquals(2, CollectionUtils.get((Object) collectionA, 2));
        assertEquals(2, CollectionUtils.get((Object) collectionA.iterator(), 2));
        final Map<Integer, Integer> map = CollectionUtils.getCardinalityMap(collectionA);
        assertEquals(map.entrySet().iterator().next(), CollectionUtils.get((Object) map, 0));
    }

    @Test
    public void getIterator() {
        final Iterator<Integer> it = collectionA.iterator();
        assertEquals(Integer.valueOf(2), CollectionUtils.get((Object) it, 2));
        assertTrue(it.hasNext());
        assertEquals(Integer.valueOf(4), CollectionUtils.get((Object) it, 6));
        assertFalse(it.hasNext());
    }

    @Test
    public void getEnumeration() {
        final Vector<Integer> vectorA = new Vector<>(collectionA);
        final Enumeration<Integer> e = vectorA.elements();
        assertEquals(Integer.valueOf(2), CollectionUtils.get(e, 2));
        assertTrue(e.hasMoreElements());
        assertEquals(Integer.valueOf(4), CollectionUtils.get(e, 6));
        assertFalse(e.hasMoreElements());
    }

    @Test
    public void reverse() {
        CollectionUtils.reverseArray(new Object[] {});
        final Integer[] a = collectionA.toArray(new Integer[collectionA.size()]);
        CollectionUtils.reverseArray(a);
        // assume our implementation is correct if it returns the same order as the Java function
        Collections.reverse(collectionA);
        assertEquals(collectionA, Arrays.asList(a));
    }

    @Test
    public void testReverseArrayNull() {
        Exception exception = assertThrows(NullPointerException.class, () -> {
            CollectionUtils.reverseArray(null);
        });
        assertNotNull(exception.getMessage());
    }

    @Test
    public void extractSingleton() {
        final ArrayList<String> coll = null;
        Exception exception = assertThrows(NullPointerException.class, () -> {
            CollectionUtils.extractSingleton(coll);
        });
        assertTrue(exception.getMessage().contains("collection"));

        final ArrayList<String> coll2 = new ArrayList<>();
        exception = assertThrows(IllegalArgumentException.class, () -> {
            CollectionUtils.extractSingleton(coll2);
        });
        assertTrue(exception.getMessage().contains("Can extract singleton only when collection size == 1"));

        coll2.add("foo");
        assertEquals("foo", CollectionUtils.extractSingleton(coll2));
        coll2.add("bar");
        exception = assertThrows(IllegalArgumentException.class, () -> {
            CollectionUtils.extractSingleton(coll2);
        });
        assertTrue(exception.getMessage().contains("Can extract singleton only when collection size == 1"));
    }

    /**
     * Records the next object returned for a mock iterator
     */
    private <T> void next(final Iterator<T> iterator, final T t) {
        expect(iterator.hasNext()).andReturn(true);
        expect(iterator.next()).andReturn(t);
    }

    @Test
    public void collateException0() {
        Exception exception = assertThrows(NullPointerException.class, () -> {
            CollectionUtils.collate(null, collectionC);
        });
        assertNotNull(exception.getMessage());
    }

    @Test
    public void collateException1() {
        Exception exception = assertThrows(NullPointerException.class, () -> {
            CollectionUtils.collate(collectionA, null);
        });
        assertNotNull(exception.getMessage());
    }

    @Test
    public void collateException2() {
        Exception exception = assertThrows(NullPointerException.class, () -> {
            CollectionUtils.collate(collectionA, collectionC, null);
        });
        assertNotNull(exception.getMessage());
    }

    @Test
    public void testCollate() {
        List<Integer> result = CollectionUtils.collate(emptyCollection, emptyCollection);
        assertEquals(0, result.size());

        result = CollectionUtils.collate(collectionA, emptyCollection);
        assertEquals(collectionA, result);

        List<Integer> result1 = CollectionUtils.collate(collectionD, collectionE);
        List<Integer> result2 = CollectionUtils.collate(collectionE, collectionD);
        assertEquals(result1, result2);

        final List<Integer> combinedList = new ArrayList<>();
        combinedList.addAll(collectionD);
        combinedList.addAll(collectionE);
        Collections.sort(combinedList);

        assertEquals(combinedList, result2);

        final Comparator<Integer> reverseComparator =
                ComparatorUtils.reversedComparator(ComparatorUtils.<Integer>naturalComparator());

        result = CollectionUtils.collate(emptyCollection, emptyCollection, reverseComparator);
        assertEquals(0, result.size());

        Collections.reverse((List<Integer>) collectionD);
        Collections.reverse((List<Integer>) collectionE);
        Collections.reverse(combinedList);

        result1 = CollectionUtils.collate(collectionD, collectionE, reverseComparator);
        result2 = CollectionUtils.collate(collectionE, collectionD, reverseComparator);
        assertEquals(result1, result2);
        assertEquals(combinedList, result2);
    }

    @Test
    public void testCollateIgnoreDuplicates() {
        final List<Integer> result1 = CollectionUtils.collate(collectionD, collectionE, false);
        final List<Integer> result2 = CollectionUtils.collate(collectionE, collectionD, false);
        assertEquals(result1, result2);

        final Set<Integer> combinedSet = new HashSet<>();
        combinedSet.addAll(collectionD);
        combinedSet.addAll(collectionE);
        final List<Integer> combinedList = new ArrayList<>(combinedSet);
        Collections.sort(combinedList);

        assertEquals(combinedList, result2);
    }

    @Test
    public void testPermutationsWithNullCollection() {
        Exception exception = assertThrows(NullPointerException.class, () -> {
            CollectionUtils.permutations(null);
        });
        assertNotNull(exception.getMessage());
    }

    @Test
    public void testPermutations() {
        final List<Integer> sample = collectionA.subList(0, 5);
        final Collection<List<Integer>> permutations = CollectionUtils.permutations(sample);

        // result size = n!
        final int collSize = sample.size();
        int factorial = 1;
        for (int i = 1; i <= collSize; i++) {
            factorial *= i;
        }
        assertEquals(factorial, permutations.size());
    }

    @Test
    @Deprecated
    public void testMatchesAll() {
        assertFalse(CollectionUtils.matchesAll(null, null));
        assertFalse(CollectionUtils.matchesAll(collectionA, null));

        final Predicate<Integer> lessThanFive = object -> object < 5;
        assertTrue(CollectionUtils.matchesAll(collectionA, lessThanFive));

        final Predicate<Integer> lessThanFour = object -> object < 4;
        assertFalse(CollectionUtils.matchesAll(collectionA, lessThanFour));

        assertTrue(CollectionUtils.matchesAll(null, lessThanFour));
        assertTrue(CollectionUtils.matchesAll(emptyCollection, lessThanFour));
    }

    @Test
    public void testRemoveAllWithEquator() {
        final List<String> base = new ArrayList<>();
        base.add("AC");
        base.add("BB");
        base.add("CA");

        final List<String> remove = new ArrayList<>();
        remove.add("AA");
        remove.add("CX");
        remove.add("XZ");

        // use an equator which compares the second letter only
        final Collection<String> result = CollectionUtils.removeAll(base, remove, new Equator<String>() {

            @Override
            public boolean equate(final String o1, final String o2) {
                return o1.charAt(1) == o2.charAt(1);
            }

            @Override
            public int hash(final String o) {
                return o.charAt(1);
            }
        });

        assertEquals(2, result.size());
        assertTrue(result.contains("AC"));
        assertTrue(result.contains("BB"));
        assertFalse(result.contains("CA"));
        assertEquals(3, base.size());
        assertTrue(base.contains("AC"));
        assertTrue(base.contains("BB"));
        assertTrue(base.contains("CA"));
        assertEquals(3, remove.size());
        assertTrue(remove.contains("AA"));
        assertTrue(remove.contains("CX"));
        assertTrue(remove.contains("XZ"));

        Exception exception = assertThrows(NullPointerException.class, () -> {
            CollectionUtils.removeAll(null, null, DefaultEquator.defaultEquator());
        });
        assertTrue(exception.getMessage().contains("collection"));

        exception = assertThrows(NullPointerException.class, () -> {
            CollectionUtils.removeAll(base, remove, null);
        });
        assertTrue(exception.getMessage().contains("equator"));
    }

    @Test
    public void testRetainAllWithEquator() {
        final List<String> base = new ArrayList<>();
        base.add("AC");
        base.add("BB");
        base.add("CA");

        final List<String> retain = new ArrayList<>();
        retain.add("AA");
        retain.add("CX");
        retain.add("XZ");

        // use an equator which compares the second letter only
        final Collection<String> result = CollectionUtils.retainAll(base, retain, new Equator<String>() {

            @Override
            public boolean equate(final String o1, final String o2) {
                return o1.charAt(1) == o2.charAt(1);
            }

            @Override
            public int hash(final String o) {
                return o.charAt(1);
            }
        });
        assertEquals(1, result.size());
        assertTrue(result.contains("CA"));
        assertFalse(result.contains("BB"));
        assertFalse(result.contains("AC"));

        assertEquals(3, base.size());
        assertTrue(base.contains("AC"));
        assertTrue(base.contains("BB"));
        assertTrue(base.contains("CA"));

        assertEquals(3, retain.size());
        assertTrue(retain.contains("AA"));
        assertTrue(retain.contains("CX"));
        assertTrue(retain.contains("XZ"));

        Exception exception = assertThrows(NullPointerException.class, () -> {
            CollectionUtils.retainAll(null, null, null);
        });
        assertTrue(exception.getMessage().contains("collection"));

        exception = assertThrows(NullPointerException.class, () -> {
            CollectionUtils.retainAll(base, retain, null);
        });
        assertTrue(exception.getMessage().contains("equator"));
    }

}<|MERGE_RESOLUTION|>--- conflicted
+++ resolved
@@ -798,8 +798,6 @@
     }
 
     @Test
-<<<<<<< HEAD
-=======
     public void testHashCode() {
         final Equator<Integer> e = new Equator<Integer>() {
             @Override
@@ -846,7 +844,6 @@
     }
 
     @Test(expected = NullPointerException.class)
->>>>>>> cec45f82
     public void testIsEqualCollectionNullColl1() {
         final Collection<Integer> list = new ArrayList<>(1);
         list.add(1);
@@ -1201,11 +1198,7 @@
         assertNull(exception.getMessage());
     }
 
-<<<<<<< HEAD
-    @Test
-=======
-    @Test(expected = IllegalArgumentException.class)
->>>>>>> cec45f82
+    @Test
     public void getFromObject() throws Exception {
         // Invalid object
         final Object obj = new Object();
