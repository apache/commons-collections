--- conflicted
+++ resolved
@@ -21,8 +21,6 @@
 import static org.junit.jupiter.api.Assertions.assertSame;
 import static org.junit.jupiter.api.Assertions.assertThrows;
 import static org.junit.jupiter.api.Assertions.assertTrue;
-import static org.junit.jupiter.api.Assertions.assertNull;
-import static org.junit.jupiter.api.Assertions.assertEquals;
 
 import java.util.ArrayList;
 import java.util.Arrays;
@@ -80,12 +78,6 @@
     }
 
     @Test
-<<<<<<< HEAD
-    void testIteratorChainRetrieval() {
-        assertNull(((UnmodifiableIterator) makeObject()).getPossibleUnderlyingIteratorChain());
-        final IteratorChain iteratorChain = new IteratorChain(testList.iterator());
-        assertEquals(((UnmodifiableIterator) UnmodifiableIterator.unmodifiableIterator(iteratorChain)).getPossibleUnderlyingIteratorChain(), iteratorChain);
-=======
     void testUnwrap() {
         final Iterator<E> iterator = testList.iterator();
         @SuppressWarnings("unchecked")
@@ -99,6 +91,5 @@
         final Iterator<E> iterator = testList.iterator();
         final UnmodifiableIterator<E, Iterator<E>> unmodifiableIterator = UnmodifiableIterator.wrap(iterator);
         assertSame(iterator, unmodifiableIterator.unwrap());
->>>>>>> a41f7896
     }
 }