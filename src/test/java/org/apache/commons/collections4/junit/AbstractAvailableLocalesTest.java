--- conflicted
+++ resolved
@@ -73,11 +73,7 @@
                 }
             }
         }
-<<<<<<< HEAD
-        availableLocales.sort(new ObjectToStringComparator());
-=======
         availableLocales.sort(ObjectToStringComparator.INSTANCE);
->>>>>>> e30b4d37
         return availableLocales;
     }
 
