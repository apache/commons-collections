--- conflicted
+++ resolved
@@ -81,15 +81,6 @@
 
     @Test
     public void testUniqueIndex() {
-<<<<<<< HEAD
-        // create a hasher that produces duplicates with the specified shape.
-        // this setup produces 5, 17, 29, 41, 53, 65 two times
-        Shape shape = Shape.fromKM(12, 72);
-        Hasher hasher = new IncrementingHasher(5, 12);
-        Set<Integer> set = new HashSet<>();
-        assertTrue(hasher.uniqueIndices(shape).forEachIndex(set::add), "Duplicate detected");
-        assertEquals(6, set.size());
-=======
         // @formatter:off
         /*
          * The probability of a collision when
@@ -125,6 +116,5 @@
         assertTrue( full.size() > unique.size() );
         Set<Integer> set = new HashSet<Integer>( unique );
         assertEquals( set.size(), unique.size() );
->>>>>>> 465f6e69
     }
 }