/*
 * Licensed to the Apache Software Foundation (ASF) under one or more
 * contributor license agreements.  See the NOTICE file distributed with
 * this work for additional information regarding copyright ownership.
 * The ASF licenses this file to You under the Apache License, Version 2.0
 * (the "License"); you may not use this file except in compliance with
 * the License.  You may obtain a copy of the License at
 *
 *      http://www.apache.org/licenses/LICENSE-2.0
 *
 * Unless required by applicable law or agreed to in writing, software
 * distributed under the License is distributed on an "AS IS" BASIS,
 * WITHOUT WARRANTIES OR CONDITIONS OF ANY KIND, either express or implied.
 * See the License for the specific language governing permissions and
 * limitations under the License.
 */
package org.apache.commons.collections4.bloomfilter;

public class IndexProducerFromArrayCountingBloomFilterTest extends AbstractIndexProducerTest {

    protected Shape shape = Shape.fromKM(17, 72);

    @Override
    protected IndexProducer createProducer() {
        ArrayCountingBloomFilter filter = new ArrayCountingBloomFilter(shape);
        Hasher hasher = new IncrementingHasher(0, 1);
<<<<<<< HEAD
        return filter.merge(hasher);
=======
        filter.merge(hasher);
        return filter;
>>>>>>> 465f6e69
    }

    @Override
    protected IndexProducer createEmptyProducer() {
        return new ArrayCountingBloomFilter(shape);
    }
}<|MERGE_RESOLUTION|>--- conflicted
+++ resolved
@@ -24,12 +24,8 @@
     protected IndexProducer createProducer() {
         ArrayCountingBloomFilter filter = new ArrayCountingBloomFilter(shape);
         Hasher hasher = new IncrementingHasher(0, 1);
-<<<<<<< HEAD
-        return filter.merge(hasher);
-=======
         filter.merge(hasher);
         return filter;
->>>>>>> 465f6e69
     }
 
     @Override
