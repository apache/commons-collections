--- conflicted
+++ resolved
@@ -519,7 +519,6 @@
         };
     }
 
-<<<<<<< HEAD
     /**
      * Provides iteration over the elements contained in a pair of Iterables in-tandem.
      * <p>
@@ -554,9 +553,6 @@
 
     // Utility methods
     // ----------------------------------------------------------------------
-
-=======
->>>>>>> 1e9abf1d
     /**
      * Returns an immutable empty iterable if the argument is null,
      * or the argument itself otherwise.
