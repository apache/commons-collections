--- conflicted
+++ resolved
@@ -62,15 +62,9 @@
     private final int[] cells;
 
     /**
-<<<<<<< HEAD
-     * The state flag. This is a bitwise {@code OR} of the entire history of all updated
-     * counts. If negative then a negative count or integer overflow has occurred on
-     * one or more counts in the history of the filter and the state is invalid.
-=======
      * The state flag. This is a bitwise @{code OR} of the entire history of all updated
      * cells. If negative then a negative cell or integer overflow has occurred on
      * one or more cells in the history of the filter and the state is invalid.
->>>>>>> 488393e6
      *
      * <p>Maintenance of this state flag is branch-free for improved performance. It
      * eliminates a conditional check for a negative cell during remove/subtract
@@ -133,16 +127,12 @@
 
     @Override
     public int cardinality() {
-<<<<<<< HEAD
         return (int) IntStream.of(counts).filter(i -> i > 0).count();
     }
 
     @Override
     public boolean isEmpty() {
         return !IntStream.of(counts).anyMatch(i -> i > 0);
-=======
-        return (int) IntStream.range(0, cells.length).filter(i -> cells[i] > 0).count();
->>>>>>> 488393e6
     }
 
     @Override
