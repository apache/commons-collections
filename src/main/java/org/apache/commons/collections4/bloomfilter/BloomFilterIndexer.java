--- conflicted
+++ resolved
@@ -52,15 +52,10 @@
      * @return the filter index
      * @see #checkPositive(int)
      */
-<<<<<<< HEAD
     public static int getLongIndex(int bitIndex) {
-        // Use a signed shift. Any negative index will produce a negative value
-=======
-    static int getLongIndex(int bitIndex) {
         // An integer divide by 64 is equivalent to a shift of 6 bits if the integer is positive.
         // We do not explicitly check for a negative here. Instead we use a
         // a signed shift. Any negative index will produce a negative value
->>>>>>> 90f705e7
         // by sign-extension and if used as an index into an array it will throw an exception.
         return bitIndex >> DIVIDE_BY_64;
     }
