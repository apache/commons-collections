/*
 * Licensed to the Apache Software Foundation (ASF) under one or more
 * contributor license agreements.  See the NOTICE file distributed with
 * this work for additional information regarding copyright ownership.
 * The ASF licenses this file to You under the Apache License, Version 2.0
 * (the "License"); you may not use this file except in compliance with
 * the License.  You may obtain a copy of the License at
 *
 *      http://www.apache.org/licenses/LICENSE-2.0
 *
 * Unless required by applicable law or agreed to in writing, software
 * distributed under the License is distributed on an "AS IS" BASIS,
 * WITHOUT WARRANTIES OR CONDITIONS OF ANY KIND, either express or implied.
 * See the License for the specific language governing permissions and
 * limitations under the License.
 */
package org.apache.commons.collections4.trie;

import java.io.IOException;
import java.io.ObjectInputStream;
import java.io.ObjectOutputStream;
import java.util.AbstractCollection;
import java.util.AbstractMap;
import java.util.AbstractSet;
import java.util.Collection;
import java.util.Collections;
import java.util.Comparator;
import java.util.ConcurrentModificationException;
import java.util.Iterator;
import java.util.Map;
import java.util.NoSuchElementException;
import java.util.Set;
import java.util.SortedMap;

import org.apache.commons.collections4.OrderedMapIterator;

/**
 * This class implements the base PATRICIA algorithm and everything that
 * is related to the {@link Map} interface.
 *
 * @since 4.0
 * @version $Id$
 */
abstract class AbstractPatriciaTrie<K, V> extends AbstractBitwiseTrie<K, V> {

    private static final long serialVersionUID = 5155253417231339498L;

    /** The root node of the {@link Trie}. */
    private transient TrieEntry<K, V> root = new TrieEntry<K, V>(null, null, -1);

    /**
     * Each of these fields are initialized to contain an instance of the
     * appropriate view the first time this view is requested. The views are
     * stateless, so there's no reason to create more than one of each.
     */
    private transient volatile Set<K> keySet;
    private transient volatile Collection<V> values;
    private transient volatile Set<Map.Entry<K,V>> entrySet;

    /** The current size of the {@link Trie}. */
    private transient int size = 0;

    /**
     * The number of times this {@link Trie} has been modified.
     * It's used to detect concurrent modifications and fail-fast the {@link Iterator}s.
     */
    protected transient int modCount = 0;

    protected AbstractPatriciaTrie(final KeyAnalyzer<? super K> keyAnalyzer) {
        super(keyAnalyzer);
    }

    /**
     * Constructs a new {@link org.apache.commons.collections4.Trie Trie} using the given
     * {@link KeyAnalyzer} and initializes the {@link org.apache.commons.collections4.Trie Trie}
     * with the values from the provided {@link Map}.
     */
    protected AbstractPatriciaTrie(final KeyAnalyzer<? super K> keyAnalyzer,
                                   final Map<? extends K, ? extends V> map) {
        super(keyAnalyzer);
        putAll(map);
    }

    //-----------------------------------------------------------------------
    @Override
    public void clear() {
        root.key = null;
        root.bitIndex = -1;
        root.value = null;

        root.parent = null;
        root.left = root;
        root.right = null;
        root.predecessor = root;

        size = 0;
        incrementModCount();
    }

    @Override
    public int size() {
        return size;
    }

    /**
     * A helper method to increment the {@link Trie} size and the modification counter.
     */
    void incrementSize() {
        size++;
        incrementModCount();
    }

    /**
     * A helper method to decrement the {@link Trie} size and increment the modification counter.
     */
    void decrementSize() {
        size--;
        incrementModCount();
    }

    /**
     * A helper method to increment the modification counter.
     */
    private void incrementModCount() {
        ++modCount;
    }

    @Override
    public V put(final K key, final V value) {
        if (key == null) {
            throw new NullPointerException("Key cannot be null");
        }

        final int lengthInBits = lengthInBits(key);

        // The only place to store a key with a length
        // of zero bits is the root node
        if (lengthInBits == 0) {
            if (root.isEmpty()) {
                incrementSize();
            } else {
                incrementModCount();
            }
            return root.setKeyValue(key, value);
        }

        final TrieEntry<K, V> found = getNearestEntryForKey(key, lengthInBits);
        if (compareKeys(key, found.key)) {
            if (found.isEmpty()) { // <- must be the root
                incrementSize();
            } else {
                incrementModCount();
            }
            return found.setKeyValue(key, value);
        }

        final int bitIndex = bitIndex(key, found.key);
        if (!KeyAnalyzer.isOutOfBoundsIndex(bitIndex)) {
            if (KeyAnalyzer.isValidBitIndex(bitIndex)) { // in 99.999...9% the case
                /* NEW KEY+VALUE TUPLE */
                final TrieEntry<K, V> t = new TrieEntry<K, V>(key, value, bitIndex);
                addEntry(t, lengthInBits);
                incrementSize();
                return null;
            } else if (KeyAnalyzer.isNullBitKey(bitIndex)) {
                // A bits of the Key are zero. The only place to
                // store such a Key is the root Node!

                /* NULL BIT KEY */
                if (root.isEmpty()) {
                    incrementSize();
                } else {
                    incrementModCount();
                }
                return root.setKeyValue(key, value);

            } else if (KeyAnalyzer.isEqualBitKey(bitIndex)) {
                // This is a very special and rare case.

                /* REPLACE OLD KEY+VALUE */
                if (found != root) {
                    incrementModCount();
                    return found.setKeyValue(key, value);
                }
            }
        }

        throw new IllegalArgumentException("Failed to put: " + key + " -> " + value + ", " + bitIndex);
    }

    /**
     * Adds the given {@link TrieEntry} to the {@link Trie}.
     */
    TrieEntry<K, V> addEntry(final TrieEntry<K, V> entry, final int lengthInBits) {
        TrieEntry<K, V> current = root.left;
        TrieEntry<K, V> path = root;
        while(true) {
            if (current.bitIndex >= entry.bitIndex
                    || current.bitIndex <= path.bitIndex) {
                entry.predecessor = entry;

                if (!isBitSet(entry.key, entry.bitIndex, lengthInBits)) {
                    entry.left = entry;
                    entry.right = current;
                } else {
                    entry.left = current;
                    entry.right = entry;
                }

                entry.parent = path;
                if (current.bitIndex >= entry.bitIndex) {
                    current.parent = entry;
                }

                // if we inserted an uplink, set the predecessor on it
                if (current.bitIndex <= path.bitIndex) {
                    current.predecessor = entry;
                }

                if (path == root || !isBitSet(entry.key, path.bitIndex, lengthInBits)) {
                    path.left = entry;
                } else {
                    path.right = entry;
                }

                return entry;
            }

            path = current;

            if (!isBitSet(entry.key, current.bitIndex, lengthInBits)) {
                current = current.left;
            } else {
                current = current.right;
            }
        }
    }

    @Override
    public V get(final Object k) {
        final TrieEntry<K, V> entry = getEntry(k);
        return entry != null ? entry.getValue() : null;
    }

    /**
     * Returns the entry associated with the specified key in the
     * PatriciaTrieBase.  Returns null if the map contains no mapping
     * for this key.
     * <p>
     * This may throw ClassCastException if the object is not of type K.
     */
    TrieEntry<K,V> getEntry(final Object k) {
        final K key = castKey(k);
        if (key == null) {
            return null;
        }

        final int lengthInBits = lengthInBits(key);
        final TrieEntry<K,V> entry = getNearestEntryForKey(key, lengthInBits);
        return !entry.isEmpty() && compareKeys(key, entry.key) ? entry : null;
    }

    /**
     * Returns the {@link Entry} whose key is closest in a bitwise XOR
     * metric to the given key. This is NOT lexicographic closeness.
     * For example, given the keys:
     *
     * <ol>
     * <li>D = 1000100
     * <li>H = 1001000
     * <li>L = 1001100
     * </ol>
     *
     * If the {@link Trie} contained 'H' and 'L', a lookup of 'D' would
     * return 'L', because the XOR distance between D &amp; L is smaller
     * than the XOR distance between D &amp; H.
     *
     * @param key  the key to use in the search
     * @return the {@link Entry} whose key is closest in a bitwise XOR metric
     *   to the provided key
     */
    public Map.Entry<K, V> select(final K key) {
        final int lengthInBits = lengthInBits(key);
        final Reference<Map.Entry<K, V>> reference = new Reference<Map.Entry<K,V>>();
        if (!selectR(root.left, -1, key, lengthInBits, reference)) {
            return reference.get();
        }
        return null;
    }

    /**
     * Returns the key that is closest in a bitwise XOR metric to the
     * provided key. This is NOT lexicographic closeness!
     *
     * For example, given the keys:
     *
     * <ol>
     * <li>D = 1000100
     * <li>H = 1001000
     * <li>L = 1001100
     * </ol>
     *
     * If the {@link Trie} contained 'H' and 'L', a lookup of 'D' would
     * return 'L', because the XOR distance between D &amp; L is smaller
     * than the XOR distance between D &amp; H.
     *
     * @param key  the key to use in the search
     * @return the key that is closest in a bitwise XOR metric to the provided key
     */
    public K selectKey(final K key) {
        final Map.Entry<K, V> entry = select(key);
        if (entry == null) {
            return null;
        }
        return entry.getKey();
    }

    /**
     * Returns the value whose key is closest in a bitwise XOR metric to
     * the provided key. This is NOT lexicographic closeness!
     *
     * For example, given the keys:
     *
     * <ol>
     * <li>D = 1000100
     * <li>H = 1001000
     * <li>L = 1001100
     * </ol>
     *
     * If the {@link Trie} contained 'H' and 'L', a lookup of 'D' would
     * return 'L', because the XOR distance between D &amp; L is smaller
     * than the XOR distance between D &amp; H.
     *
     * @param key  the key to use in the search
     * @return the value whose key is closest in a bitwise XOR metric
     * to the provided key
     */
    public V selectValue(final K key) {
        final Map.Entry<K, V> entry = select(key);
        if (entry == null) {
            return null;
        }
        return entry.getValue();
    }

    /**
     * This is equivalent to the other {@link #selectR(TrieEntry, int, Object, int, Cursor, Reference)}
     * method but without its overhead because we're selecting only one best matching Entry from the {@link Trie}.
     */
    private boolean selectR(final TrieEntry<K, V> h, final int bitIndex,
                            final K key, final int lengthInBits,
                            final Reference<Map.Entry<K, V>> reference) {

        if (h.bitIndex <= bitIndex) {
            // If we hit the root Node and it is empty
            // we have to look for an alternative best
            // matching node.
            if (!h.isEmpty()) {
                reference.set(h);
                return false;
            }
            return true;
        }

        if (!isBitSet(key, h.bitIndex, lengthInBits)) {
            if (selectR(h.left, h.bitIndex, key, lengthInBits, reference)) {
                return selectR(h.right, h.bitIndex, key, lengthInBits, reference);
            }
        } else {
            if (selectR(h.right, h.bitIndex, key, lengthInBits, reference)) {
                return selectR(h.left, h.bitIndex, key, lengthInBits, reference);
            }
        }
        return false;
    }

    @Override
    public boolean containsKey(final Object k) {
        if (k == null) {
            return false;
        }

        final K key = castKey(k);
        final int lengthInBits = lengthInBits(key);
        final TrieEntry<K, V> entry = getNearestEntryForKey(key, lengthInBits);
        return !entry.isEmpty() && compareKeys(key, entry.key);
    }

    @Override
    public Set<Map.Entry<K,V>> entrySet() {
        if (entrySet == null) {
            entrySet = new EntrySet();
        }
        return entrySet;
    }

    @Override
    public Set<K> keySet() {
        if (keySet == null) {
            keySet = new KeySet();
        }
        return keySet;
    }

    @Override
    public Collection<V> values() {
        if (values == null) {
            values = new Values();
        }
        return values;
    }

    /**
     * {@inheritDoc}
     *
     * @throws ClassCastException if provided key is of an incompatible type
     */
    @Override
    public V remove(final Object k) {
        if (k == null) {
            return null;
        }

        final K key = castKey(k);
        final int lengthInBits = lengthInBits(key);
        TrieEntry<K, V> current = root.left;
        TrieEntry<K, V> path = root;
        while (true) {
            if (current.bitIndex <= path.bitIndex) {
                if (!current.isEmpty() && compareKeys(key, current.key)) {
                    return removeEntry(current);
                }
                return null;
            }

            path = current;

            if (!isBitSet(key, current.bitIndex, lengthInBits)) {
                current = current.left;
            } else {
                current = current.right;
            }
        }
    }

    /**
     * Returns the nearest entry for a given key.  This is useful
     * for finding knowing if a given key exists (and finding the value
     * for it), or for inserting the key.
     *
     * The actual get implementation. This is very similar to
     * selectR but with the exception that it might return the
     * root Entry even if it's empty.
     */
    TrieEntry<K, V> getNearestEntryForKey(final K key, final int lengthInBits) {
        TrieEntry<K, V> current = root.left;
        TrieEntry<K, V> path = root;
        while(true) {
            if (current.bitIndex <= path.bitIndex) {
                return current;
            }

            path = current;
            if (!isBitSet(key, current.bitIndex, lengthInBits)) {
                current = current.left;
            } else {
                current = current.right;
            }
        }
    }

    /**
     * Removes a single entry from the {@link Trie}.
     *
     * If we found a Key (Entry h) then figure out if it's
     * an internal (hard to remove) or external Entry (easy
     * to remove)
     */
    V removeEntry(final TrieEntry<K, V> h) {
        if (h != root) {
            if (h.isInternalNode()) {
                removeInternalEntry(h);
            } else {
                removeExternalEntry(h);
            }
        }

        decrementSize();
        return h.setKeyValue(null, null);
    }

    /**
     * Removes an external entry from the {@link Trie}.
     *
     * If it's an external Entry then just remove it.
     * This is very easy and straight forward.
     */
    private void removeExternalEntry(final TrieEntry<K, V> h) {
        if (h == root) {
            throw new IllegalArgumentException("Cannot delete root Entry!");
        } else if (!h.isExternalNode()) {
            throw new IllegalArgumentException(h + " is not an external Entry!");
        }

        final TrieEntry<K, V> parent = h.parent;
        final TrieEntry<K, V> child = h.left == h ? h.right : h.left;

        if (parent.left == h) {
            parent.left = child;
        } else {
            parent.right = child;
        }

        // either the parent is changing, or the predecessor is changing.
        if (child.bitIndex > parent.bitIndex) {
            child.parent = parent;
        } else {
            child.predecessor = parent;
        }

    }

    /**
     * Removes an internal entry from the {@link Trie}.
     *
     * If it's an internal Entry then "good luck" with understanding
     * this code. The Idea is essentially that Entry p takes Entry h's
     * place in the trie which requires some re-wiring.
     */
    private void removeInternalEntry(final TrieEntry<K, V> h) {
        if (h == root) {
            throw new IllegalArgumentException("Cannot delete root Entry!");
        } else if (!h.isInternalNode()) {
            throw new IllegalArgumentException(h + " is not an internal Entry!");
        }

        final TrieEntry<K, V> p = h.predecessor;

        // Set P's bitIndex
        p.bitIndex = h.bitIndex;

        // Fix P's parent, predecessor and child Nodes
        {
            final TrieEntry<K, V> parent = p.parent;
            final TrieEntry<K, V> child = p.left == h ? p.right : p.left;

            // if it was looping to itself previously,
            // it will now be pointed from it's parent
            // (if we aren't removing it's parent --
            //  in that case, it remains looping to itself).
            // otherwise, it will continue to have the same
            // predecessor.
            if (p.predecessor == p && p.parent != h) {
                p.predecessor = p.parent;
            }

            if (parent.left == p) {
                parent.left = child;
            } else {
                parent.right = child;
            }

            if (child.bitIndex > parent.bitIndex) {
                child.parent = parent;
            }
        }

        // Fix H's parent and child Nodes
        {
            // If H is a parent of its left and right child
            // then change them to P
            if (h.left.parent == h) {
                h.left.parent = p;
            }

            if (h.right.parent == h) {
                h.right.parent = p;
            }

            // Change H's parent
            if (h.parent.left == h) {
                h.parent.left = p;
            } else {
                h.parent.right = p;
            }
        }

        // Copy the remaining fields from H to P
        //p.bitIndex = h.bitIndex;
        p.parent = h.parent;
        p.left = h.left;
        p.right = h.right;

        // Make sure that if h was pointing to any uplinks,
        // p now points to them.
        if (isValidUplink(p.left, p)) {
            p.left.predecessor = p;
        }

        if (isValidUplink(p.right, p)) {
            p.right.predecessor = p;
        }
    }

    /**
     * Returns the entry lexicographically after the given entry.
     * If the given entry is null, returns the first node.
     */
    TrieEntry<K, V> nextEntry(final TrieEntry<K, V> node) {
        if (node == null) {
            return firstEntry();
        }
        return nextEntryImpl(node.predecessor, node, null);
    }

    /**
     * Scans for the next node, starting at the specified point, and using 'previous'
     * as a hint that the last node we returned was 'previous' (so we know not to return
     * it again).  If 'tree' is non-null, this will limit the search to the given tree.
     *
     * The basic premise is that each iteration can follow the following steps:
     *
     * 1) Scan all the way to the left.
     *   a) If we already started from this node last time, proceed to Step 2.
     *   b) If a valid uplink is found, use it.
     *   c) If the result is an empty node (root not set), break the scan.
     *   d) If we already returned the left node, break the scan.
     *
     * 2) Check the right.
     *   a) If we already returned the right node, proceed to Step 3.
     *   b) If it is a valid uplink, use it.
     *   c) Do Step 1 from the right node.
     *
     * 3) Back up through the parents until we encounter find a parent
     *    that we're not the right child of.
     *
     * 4) If there's no right child of that parent, the iteration is finished.
     *    Otherwise continue to Step 5.
     *
     * 5) Check to see if the right child is a valid uplink.
     *    a) If we already returned that child, proceed to Step 6.
     *       Otherwise, use it.
     *
     * 6) If the right child of the parent is the parent itself, we've
     *    already found & returned the end of the Trie, so exit.
     *
     * 7) Do Step 1 on the parent's right child.
     */
    TrieEntry<K, V> nextEntryImpl(final TrieEntry<K, V> start,
            final TrieEntry<K, V> previous, final TrieEntry<K, V> tree) {

        TrieEntry<K, V> current = start;

        // Only look at the left if this was a recursive or
        // the first check, otherwise we know we've already looked
        // at the left.
        if (previous == null || start != previous.predecessor) {
            while (!current.left.isEmpty()) {
                // stop traversing if we've already
                // returned the left of this node.
                if (previous == current.left) {
                    break;
                }

                if (isValidUplink(current.left, current)) {
                    return current.left;
                }

                current = current.left;
            }
        }

        // If there's no data at all, exit.
        if (current.isEmpty()) {
            return null;
        }

        // If we've already returned the left,
        // and the immediate right is null,
        // there's only one entry in the Trie
        // which is stored at the root.
        //
        //  / ("")   <-- root
        //  \_/  \
        //       null <-- 'current'
        //
        if (current.right == null) {
            return null;
        }

        // If nothing valid on the left, try the right.
        if (previous != current.right) {
            // See if it immediately is valid.
            if (isValidUplink(current.right, current)) {
                return current.right;
            }

            // Must search on the right's side if it wasn't initially valid.
            return nextEntryImpl(current.right, previous, tree);
        }

        // Neither left nor right are valid, find the first parent
        // whose child did not come from the right & traverse it.
        while (current == current.parent.right) {
            // If we're going to traverse to above the subtree, stop.
            if (current == tree) {
                return null;
            }

            current = current.parent;
        }

        // If we're on the top of the subtree, we can't go any higher.
        if (current == tree) {
            return null;
        }

        // If there's no right, the parent must be root, so we're done.
        if (current.parent.right == null) {
            return null;
        }

        // If the parent's right points to itself, we've found one.
        if (previous != current.parent.right
                && isValidUplink(current.parent.right, current.parent)) {
            return current.parent.right;
        }

        // If the parent's right is itself, there can't be any more nodes.
        if (current.parent.right == current.parent) {
            return null;
        }

        // We need to traverse down the parent's right's path.
        return nextEntryImpl(current.parent.right, previous, tree);
    }

    /**
     * Returns the first entry the {@link Trie} is storing.
     * <p>
     * This is implemented by going always to the left until
     * we encounter a valid uplink. That uplink is the first key.
     */
    TrieEntry<K, V> firstEntry() {
        // if Trie is empty, no first node.
        if (isEmpty()) {
            return null;
        }

        return followLeft(root);
    }

    /**
     * Goes left through the tree until it finds a valid node.
     */
    TrieEntry<K, V> followLeft(TrieEntry<K, V> node) {
        while(true) {
            TrieEntry<K, V> child = node.left;
            // if we hit root and it didn't have a node, go right instead.
            if (child.isEmpty()) {
                child = node.right;
            }

            if (child.bitIndex <= node.bitIndex) {
                return child;
            }

            node = child;
        }
    }

    //-----------------------------------------------------------------------

    @Override
    public Comparator<? super K> comparator() {
        return getKeyAnalyzer();
    }

    @Override
    public K firstKey() {
        if (size() == 0) {
            throw new NoSuchElementException();
        }
        return firstEntry().getKey();
    }

    @Override
    public K lastKey() {
        final TrieEntry<K, V> entry = lastEntry();
        if (entry != null) {
            return entry.getKey();
        }
        throw new NoSuchElementException();
    }

    @Override
    public K nextKey(final K key) {
        if (key == null) {
            throw new NullPointerException();
        }
        final TrieEntry<K, V> entry = getEntry(key);
        if (entry != null) {
            final TrieEntry<K, V> nextEntry = nextEntry(entry);
            return nextEntry != null ? nextEntry.getKey() : null;
        }
        return null;
    }

    @Override
    public K previousKey(final K key) {
        if (key == null) {
            throw new NullPointerException();
        }
        final TrieEntry<K, V> entry = getEntry(key);
        if (entry != null) {
            final TrieEntry<K, V> prevEntry = previousEntry(entry);
            return prevEntry != null ? prevEntry.getKey() : null;
        }
        return null;
    }

    @Override
    public OrderedMapIterator<K, V> mapIterator() {
        return new TrieMapIterator();
    }

    @Override
    public SortedMap<K, V> prefixMap(final K key) {
        return getPrefixMapByBits(key, 0, lengthInBits(key));
    }

    /**
     * Returns a view of this {@link Trie} of all elements that are prefixed
     * by the number of bits in the given Key.
     * <p>
     * The view that this returns is optimized to have a very efficient
     * {@link Iterator}. The {@link SortedMap#firstKey()},
     * {@link SortedMap#lastKey()} &amp; {@link Map#size()} methods must
     * iterate over all possible values in order to determine the results.
     * This information is cached until the PATRICIA {@link Trie} changes.
     * All other methods (except {@link Iterator}) must compare the given
     * key to the prefix to ensure that it is within the range of the view.
     * The {@link Iterator}'s remove method must also relocate the subtree
     * that contains the prefixes if the entry holding the subtree is
     * removed or changes. Changing the subtree takes O(K) time.
     *
     * @param key  the key to use in the search
     * @param offsetInBits  the prefix offset
     * @param lengthInBits  the number of significant prefix bits
     * @return a {@link SortedMap} view of this {@link Trie} with all elements whose
     *   key is prefixed by the search key
     */
    private SortedMap<K, V> getPrefixMapByBits(final K key, final int offsetInBits, final int lengthInBits) {

        final int offsetLength = offsetInBits + lengthInBits;
        if (offsetLength > lengthInBits(key)) {
            throw new IllegalArgumentException(offsetInBits + " + "
                    + lengthInBits + " > " + lengthInBits(key));
        }

        if (offsetLength == 0) {
            return this;
        }

        return new PrefixRangeMap(key, offsetInBits, lengthInBits);
    }

    @Override
    public SortedMap<K, V> headMap(final K toKey) {
        return new RangeEntryMap(null, toKey);
    }

    @Override
    public SortedMap<K, V> subMap(final K fromKey, final K toKey) {
        return new RangeEntryMap(fromKey, toKey);
    }

    @Override
    public SortedMap<K, V> tailMap(final K fromKey) {
        return new RangeEntryMap(fromKey, null);
    }

    /**
     * Returns an entry strictly higher than the given key,
     * or null if no such entry exists.
     */
    TrieEntry<K,V> higherEntry(final K key) {
        // TODO: Cleanup so that we don't actually have to add/remove from the
        //       tree.  (We do it here because there are other well-defined
        //       functions to perform the search.)
        final int lengthInBits = lengthInBits(key);

        if (lengthInBits == 0) {
            if (!root.isEmpty()) {
                // If data in root, and more after -- return it.
                if (size() > 1) {
                    return nextEntry(root);
                }
                // If no more after, no higher entry.
                return null;
            }
            // Root is empty & we want something after empty, return first.
            return firstEntry();
        }

        final TrieEntry<K, V> found = getNearestEntryForKey(key, lengthInBits);
        if (compareKeys(key, found.key)) {
            return nextEntry(found);
        }

        final int bitIndex = bitIndex(key, found.key);
        if (KeyAnalyzer.isValidBitIndex(bitIndex)) {
            final TrieEntry<K, V> added = new TrieEntry<K, V>(key, null, bitIndex);
            addEntry(added, lengthInBits);
            incrementSize(); // must increment because remove will decrement
            final TrieEntry<K, V> ceil = nextEntry(added);
            removeEntry(added);
            modCount -= 2; // we didn't really modify it.
            return ceil;
        } else if (KeyAnalyzer.isNullBitKey(bitIndex)) {
            if (!root.isEmpty()) {
                return firstEntry();
            } else if (size() > 1) {
                return nextEntry(firstEntry());
            } else {
                return null;
            }
        } else if (KeyAnalyzer.isEqualBitKey(bitIndex)) {
            return nextEntry(found);
        }

        // we should have exited above.
        throw new IllegalStateException("invalid lookup: " + key);
    }

    /**
     * Returns a key-value mapping associated with the least key greater
     * than or equal to the given key, or null if there is no such key.
     */
    TrieEntry<K,V> ceilingEntry(final K key) {
        // Basically:
        // Follow the steps of adding an entry, but instead...
        //
        // - If we ever encounter a situation where we found an equal
        //   key, we return it immediately.
        //
        // - If we hit an empty root, return the first iterable item.
        //
        // - If we have to add a new item, we temporarily add it,
        //   find the successor to it, then remove the added item.
        //
        // These steps ensure that the returned value is either the
        // entry for the key itself, or the first entry directly after
        // the key.

        // TODO: Cleanup so that we don't actually have to add/remove from the
        //       tree.  (We do it here because there are other well-defined
        //       functions to perform the search.)
        final int lengthInBits = lengthInBits(key);

        if (lengthInBits == 0) {
            if (!root.isEmpty()) {
                return root;
            }
            return firstEntry();
        }

        final TrieEntry<K, V> found = getNearestEntryForKey(key, lengthInBits);
        if (compareKeys(key, found.key)) {
            return found;
        }

        final int bitIndex = bitIndex(key, found.key);
        if (KeyAnalyzer.isValidBitIndex(bitIndex)) {
            final TrieEntry<K, V> added = new TrieEntry<K, V>(key, null, bitIndex);
            addEntry(added, lengthInBits);
            incrementSize(); // must increment because remove will decrement
            final TrieEntry<K, V> ceil = nextEntry(added);
            removeEntry(added);
            modCount -= 2; // we didn't really modify it.
            return ceil;
        } else if (KeyAnalyzer.isNullBitKey(bitIndex)) {
            if (!root.isEmpty()) {
                return root;
            }
            return firstEntry();
        } else if (KeyAnalyzer.isEqualBitKey(bitIndex)) {
            return found;
        }

        // we should have exited above.
        throw new IllegalStateException("invalid lookup: " + key);
    }

    /**
     * Returns a key-value mapping associated with the greatest key
     * strictly less than the given key, or null if there is no such key.
     */
    TrieEntry<K,V> lowerEntry(final K key) {
        // Basically:
        // Follow the steps of adding an entry, but instead...
        //
        // - If we ever encounter a situation where we found an equal
        //   key, we return it's previousEntry immediately.
        //
        // - If we hit root (empty or not), return null.
        //
        // - If we have to add a new item, we temporarily add it,
        //   find the previousEntry to it, then remove the added item.
        //
        // These steps ensure that the returned value is always just before
        // the key or null (if there was nothing before it).

        // TODO: Cleanup so that we don't actually have to add/remove from the
        //       tree.  (We do it here because there are other well-defined
        //       functions to perform the search.)
        final int lengthInBits = lengthInBits(key);

        if (lengthInBits == 0) {
            return null; // there can never be anything before root.
        }

        final TrieEntry<K, V> found = getNearestEntryForKey(key, lengthInBits);
        if (compareKeys(key, found.key)) {
            return previousEntry(found);
        }

        final int bitIndex = bitIndex(key, found.key);
        if (KeyAnalyzer.isValidBitIndex(bitIndex)) {
            final TrieEntry<K, V> added = new TrieEntry<K, V>(key, null, bitIndex);
            addEntry(added, lengthInBits);
            incrementSize(); // must increment because remove will decrement
            final TrieEntry<K, V> prior = previousEntry(added);
            removeEntry(added);
            modCount -= 2; // we didn't really modify it.
            return prior;
        } else if (KeyAnalyzer.isNullBitKey(bitIndex)) {
            return null;
        } else if (KeyAnalyzer.isEqualBitKey(bitIndex)) {
            return previousEntry(found);
        }

        // we should have exited above.
        throw new IllegalStateException("invalid lookup: " + key);
    }

    /**
     * Returns a key-value mapping associated with the greatest key
     * less than or equal to the given key, or null if there is no such key.
     */
    TrieEntry<K,V> floorEntry(final K key) {
        // TODO: Cleanup so that we don't actually have to add/remove from the
        //       tree.  (We do it here because there are other well-defined
        //       functions to perform the search.)
        final int lengthInBits = lengthInBits(key);

        if (lengthInBits == 0) {
            if (!root.isEmpty()) {
                return root;
            }
            return null;
        }

        final TrieEntry<K, V> found = getNearestEntryForKey(key, lengthInBits);
        if (compareKeys(key, found.key)) {
            return found;
        }

        final int bitIndex = bitIndex(key, found.key);
        if (KeyAnalyzer.isValidBitIndex(bitIndex)) {
            final TrieEntry<K, V> added = new TrieEntry<K, V>(key, null, bitIndex);
            addEntry(added, lengthInBits);
            incrementSize(); // must increment because remove will decrement
            final TrieEntry<K, V> floor = previousEntry(added);
            removeEntry(added);
            modCount -= 2; // we didn't really modify it.
            return floor;
        } else if (KeyAnalyzer.isNullBitKey(bitIndex)) {
            if (!root.isEmpty()) {
                return root;
            }
            return null;
        } else if (KeyAnalyzer.isEqualBitKey(bitIndex)) {
            return found;
        }

        // we should have exited above.
        throw new IllegalStateException("invalid lookup: " + key);
    }

    /**
     * Finds the subtree that contains the prefix.
     *
     * This is very similar to getR but with the difference that
     * we stop the lookup if h.bitIndex > lengthInBits.
     */
    TrieEntry<K, V> subtree(final K prefix, final int offsetInBits, final int lengthInBits) {
        TrieEntry<K, V> current = root.left;
        TrieEntry<K, V> path = root;
        while(true) {
            if (current.bitIndex <= path.bitIndex || lengthInBits <= current.bitIndex) {
                break;
            }

            path = current;
            if (!isBitSet(prefix, offsetInBits + current.bitIndex, offsetInBits + lengthInBits)) {
                current = current.left;
            } else {
                current = current.right;
            }
        }

        // Make sure the entry is valid for a subtree.
        final TrieEntry<K, V> entry = current.isEmpty() ? path : current;

        // If entry is root, it can't be empty.
        if (entry.isEmpty()) {
            return null;
        }

        final int endIndexInBits = offsetInBits + lengthInBits;

        // if root && length of root is less than length of lookup,
        // there's nothing.
        // (this prevents returning the whole subtree if root has an empty
        //  string and we want to lookup things with "\0")
        if (entry == root && lengthInBits(entry.getKey()) < endIndexInBits) {
            return null;
        }

        // Found key's length-th bit differs from our key
        // which means it cannot be the prefix...
        if (isBitSet(prefix, endIndexInBits - 1, endIndexInBits)
                != isBitSet(entry.key, lengthInBits - 1, lengthInBits(entry.key))) {
            return null;
        }

        // ... or there are less than 'length' equal bits
        final int bitIndex = getKeyAnalyzer().bitIndex(prefix, offsetInBits, lengthInBits,
                                                       entry.key, 0, lengthInBits(entry.getKey()));

        if (bitIndex >= 0 && bitIndex < lengthInBits) {
            return null;
        }

        return entry;
    }

    /**
     * Returns the last entry the {@link Trie} is storing.
     *
     * <p>This is implemented by going always to the right until
     * we encounter a valid uplink. That uplink is the last key.
     */
    TrieEntry<K, V> lastEntry() {
        return followRight(root.left);
    }

    /**
     * Traverses down the right path until it finds an uplink.
     */
    TrieEntry<K, V> followRight(TrieEntry<K, V> node) {
        // if Trie is empty, no last entry.
        if (node.right == null) {
            return null;
        }

        // Go as far right as possible, until we encounter an uplink.
        while (node.right.bitIndex > node.bitIndex) {
            node = node.right;
        }

        return node.right;
    }

    /**
     * Returns the node lexicographically before the given node (or null if none).
     *
     * This follows four simple branches:
     *  - If the uplink that returned us was a right uplink:
     *      - If predecessor's left is a valid uplink from predecessor, return it.
     *      - Else, follow the right path from the predecessor's left.
     *  - If the uplink that returned us was a left uplink:
     *      - Loop back through parents until we encounter a node where
     *        node != node.parent.left.
     *          - If node.parent.left is uplink from node.parent:
     *              - If node.parent.left is not root, return it.
     *              - If it is root & root isEmpty, return null.
     *              - If it is root & root !isEmpty, return root.
     *          - If node.parent.left is not uplink from node.parent:
     *              - Follow right path for first right child from node.parent.left
     *
     * @param start  the start entry
     */
    TrieEntry<K, V> previousEntry(final TrieEntry<K, V> start) {
        if (start.predecessor == null) {
            throw new IllegalArgumentException("must have come from somewhere!");
        }

        if (start.predecessor.right == start) {
            if (isValidUplink(start.predecessor.left, start.predecessor)) {
                return start.predecessor.left;
            }
            return followRight(start.predecessor.left);
        }
        TrieEntry<K, V> node = start.predecessor;
        while (node.parent != null && node == node.parent.left) {
            node = node.parent;
        }

        if (node.parent == null) { // can be null if we're looking up root.
            return null;
        }

        if (isValidUplink(node.parent.left, node.parent)) {
            if (node.parent.left == root) {
                if (root.isEmpty()) {
                    return null;
                }
                return root;

            }
            return node.parent.left;
        }
        return followRight(node.parent.left);
    }

    /**
     * Returns the entry lexicographically after the given entry.
     * If the given entry is null, returns the first node.
     *
     * This will traverse only within the subtree.  If the given node
     * is not within the subtree, this will have undefined results.
     */
    TrieEntry<K, V> nextEntryInSubtree(final TrieEntry<K, V> node,
            final TrieEntry<K, V> parentOfSubtree) {
        if (node == null) {
            return firstEntry();
        }
        return nextEntryImpl(node.predecessor, node, parentOfSubtree);
    }

    /**
     * Returns true if 'next' is a valid uplink coming from 'from'.
     */
    static boolean isValidUplink(final TrieEntry<?, ?> next, final TrieEntry<?, ?> from) {
        return next != null && next.bitIndex <= from.bitIndex && !next.isEmpty();
    }

    /**
     * A {@link Reference} allows us to return something through a Method's
     * argument list. An alternative would be to an Array with a length of
     * one (1) but that leads to compiler warnings. Computationally and memory
     * wise there's no difference (except for the need to load the
     * {@link Reference} Class but that happens only once).
     */
    private static class Reference<E> {

        private E item;

        public void set(final E item) {
            this.item = item;
        }

        public E get() {
            return item;
        }
    }

    /**
     *  A {@link Trie} is a set of {@link TrieEntry} nodes.
     */
    protected static class TrieEntry<K,V> extends BasicEntry<K, V> {

        private static final long serialVersionUID = 4596023148184140013L;

        /** The index this entry is comparing. */
        protected int bitIndex;

        /** The parent of this entry. */
        protected TrieEntry<K,V> parent;

        /** The left child of this entry. */
        protected TrieEntry<K,V> left;

        /** The right child of this entry. */
        protected TrieEntry<K,V> right;

        /** The entry who uplinks to this entry. */
        protected TrieEntry<K,V> predecessor;

        public TrieEntry(final K key, final V value, final int bitIndex) {
            super(key, value);

            this.bitIndex = bitIndex;

            this.parent = null;
            this.left = this;
            this.right = null;
            this.predecessor = this;
        }

        /**
         * Whether or not the entry is storing a key.
         * Only the root can potentially be empty, all other
         * nodes must have a key.
         */
        public boolean isEmpty() {
            return key == null;
        }

        /**
         * Neither the left nor right child is a loopback.
         */
        public boolean isInternalNode() {
            return left != this && right != this;
        }

        /**
         * Either the left or right child is a loopback.
         */
        public boolean isExternalNode() {
            return !isInternalNode();
        }

        @Override
        public String toString() {
            final StringBuilder buffer = new StringBuilder();

            if (bitIndex == -1) {
                buffer.append("RootEntry(");
            } else {
                buffer.append("Entry(");
            }

            buffer.append("key=").append(getKey()).append(" [").append(bitIndex).append("], ");
            buffer.append("value=").append(getValue()).append(", ");
            //buffer.append("bitIndex=").append(bitIndex).append(", ");

            if (parent != null) {
                if (parent.bitIndex == -1) {
                    buffer.append("parent=").append("ROOT");
                } else {
                    buffer.append("parent=").append(parent.getKey()).append(" [").append(parent.bitIndex).append("]");
                }
            } else {
                buffer.append("parent=").append("null");
            }
            buffer.append(", ");

            if (left != null) {
                if (left.bitIndex == -1) {
                    buffer.append("left=").append("ROOT");
                } else {
                    buffer.append("left=").append(left.getKey()).append(" [").append(left.bitIndex).append("]");
                }
            } else {
                buffer.append("left=").append("null");
            }
            buffer.append(", ");

            if (right != null) {
                if (right.bitIndex == -1) {
                    buffer.append("right=").append("ROOT");
                } else {
                    buffer.append("right=").append(right.getKey()).append(" [").append(right.bitIndex).append("]");
                }
            } else {
                buffer.append("right=").append("null");
            }
            buffer.append(", ");

            if (predecessor != null) {
                if(predecessor.bitIndex == -1) {
                    buffer.append("predecessor=").append("ROOT");
                } else {
                    buffer.append("predecessor=").append(predecessor.getKey()).append(" [").
                           append(predecessor.bitIndex).append("]");
                }
            }

            buffer.append(")");
            return buffer.toString();
        }
    }


    /**
     * This is a entry set view of the {@link Trie} as returned by {@link Map#entrySet()}.
     */
    private class EntrySet extends AbstractSet<Map.Entry<K,V>> {

        @Override
        public Iterator<Map.Entry<K,V>> iterator() {
            return new EntryIterator();
        }

        @Override
        public boolean contains(final Object o) {
            if (!(o instanceof Map.Entry)) {
                return false;
            }

            final TrieEntry<K,V> candidate = getEntry(((Map.Entry<?, ?>)o).getKey());
            return candidate != null && candidate.equals(o);
        }

        @Override
        public boolean remove(final Object obj) {
            if (obj instanceof Map.Entry == false) {
                return false;
            }
            if (contains(obj) == false) {
                return false;
            }
            final Map.Entry<?, ?> entry = (Map.Entry<?, ?>) obj;
            AbstractPatriciaTrie.this.remove(entry.getKey());
            return true;
        }

        @Override
        public int size() {
            return AbstractPatriciaTrie.this.size();
        }

        @Override
        public void clear() {
            AbstractPatriciaTrie.this.clear();
        }

        /**
         * An {@link Iterator} that returns {@link Entry} Objects.
         */
        private class EntryIterator extends TrieIterator<Map.Entry<K,V>> {
            @Override
            public Map.Entry<K,V> next() {
                return nextEntry();
            }
        }
    }

    /**
     * This is a key set view of the {@link Trie} as returned by {@link Map#keySet()}.
     */
    private class KeySet extends AbstractSet<K> {

        @Override
        public Iterator<K> iterator() {
            return new KeyIterator();
        }

        @Override
        public int size() {
            return AbstractPatriciaTrie.this.size();
        }

        @Override
        public boolean contains(final Object o) {
            return containsKey(o);
        }

        @Override
        public boolean remove(final Object o) {
            final int size = size();
            AbstractPatriciaTrie.this.remove(o);
            return size != size();
        }

        @Override
        public void clear() {
            AbstractPatriciaTrie.this.clear();
        }

        /**
         * An {@link Iterator} that returns Key Objects.
         */
        private class KeyIterator extends TrieIterator<K> {
            @Override
            public K next() {
                return nextEntry().getKey();
            }
        }
    }

    /**
     * This is a value view of the {@link Trie} as returned by {@link Map#values()}.
     */
    private class Values extends AbstractCollection<V> {

        @Override
        public Iterator<V> iterator() {
            return new ValueIterator();
        }

        @Override
        public int size() {
            return AbstractPatriciaTrie.this.size();
        }

        @Override
        public boolean contains(final Object o) {
            return containsValue(o);
        }

        @Override
        public void clear() {
            AbstractPatriciaTrie.this.clear();
        }

        @Override
        public boolean remove(final Object o) {
            for (final Iterator<V> it = iterator(); it.hasNext(); ) {
                final V value = it.next();
                if (compare(value, o)) {
                    it.remove();
                    return true;
                }
            }
            return false;
        }

        /**
         * An {@link Iterator} that returns Value Objects.
         */
        private class ValueIterator extends TrieIterator<V> {
            @Override
            public V next() {
                return nextEntry().getValue();
            }
        }
    }

    /**
     * An iterator for the entries.
     */
    abstract class TrieIterator<E> implements Iterator<E> {

        /** For fast-fail. */
        protected int expectedModCount = AbstractPatriciaTrie.this.modCount;

        protected TrieEntry<K, V> next; // the next node to return
        protected TrieEntry<K, V> current; // the current entry we're on

        /**
         * Starts iteration from the root.
         */
        protected TrieIterator() {
            next = AbstractPatriciaTrie.this.nextEntry(null);
        }

        /**
         * Starts iteration at the given entry.
         */
        protected TrieIterator(final TrieEntry<K, V> firstEntry) {
            next = firstEntry;
        }

        /**
         * Returns the next {@link TrieEntry}.
         */
        protected TrieEntry<K,V> nextEntry() {
            if (expectedModCount != AbstractPatriciaTrie.this.modCount) {
                throw new ConcurrentModificationException();
            }

            final TrieEntry<K,V> e = next;
            if (e == null) {
                throw new NoSuchElementException();
            }

            next = findNext(e);
            current = e;
            return e;
        }

        /**
         * @see PatriciaTrie#nextEntry(TrieEntry)
         */
        protected TrieEntry<K, V> findNext(final TrieEntry<K, V> prior) {
            return AbstractPatriciaTrie.this.nextEntry(prior);
        }

        @Override
        public boolean hasNext() {
            return next != null;
        }

        @Override
        public void remove() {
            if (current == null) {
                throw new IllegalStateException();
            }

            if (expectedModCount != AbstractPatriciaTrie.this.modCount) {
                throw new ConcurrentModificationException();
            }

            final TrieEntry<K, V> node = current;
            current = null;
            AbstractPatriciaTrie.this.removeEntry(node);

            expectedModCount = AbstractPatriciaTrie.this.modCount;
        }
    }

    /**
     * An {@link OrderedMapIterator} for a {@link Trie}.
     */
    private class TrieMapIterator extends TrieIterator<K> implements OrderedMapIterator<K, V> {

        protected TrieEntry<K, V> previous; // the previous node to return

        @Override
        public K next() {
            return nextEntry().getKey();
        }

        @Override
        public K getKey() {
            if (current == null) {
                throw new IllegalStateException();
            }
            return current.getKey();
        }

        @Override
        public V getValue() {
            if (current == null) {
                throw new IllegalStateException();
            }
            return current.getValue();
        }

        @Override
        public V setValue(final V value) {
            if (current == null) {
                throw new IllegalStateException();
            }
            return current.setValue(value);
        }

        @Override
        public boolean hasPrevious() {
            return previous != null;
        }

        @Override
        public K previous() {
            return previousEntry().getKey();
        }

        @Override
        protected TrieEntry<K, V> nextEntry() {
            final TrieEntry<K, V> nextEntry = super.nextEntry();
            previous = nextEntry;
            return nextEntry;
        }

        protected TrieEntry<K,V> previousEntry() {
            if (expectedModCount != AbstractPatriciaTrie.this.modCount) {
                throw new ConcurrentModificationException();
            }

            final TrieEntry<K,V> e = previous;
            if (e == null) {
                throw new NoSuchElementException();
            }

            previous = AbstractPatriciaTrie.this.previousEntry(e);
            next = current;
            current = e;
            return current;
        }

    }

    /**
     * A range view of the {@link Trie}.
     */
    private abstract class RangeMap extends AbstractMap<K, V>
            implements SortedMap<K, V> {

        /** The {@link #entrySet()} view. */
        private transient volatile Set<Map.Entry<K, V>> entrySet;

        /**
         * Creates and returns an {@link #entrySet()} view of the {@link RangeMap}.
         */
        protected abstract Set<Map.Entry<K, V>> createEntrySet();

        /**
         * Returns the FROM Key.
         */
        protected abstract K getFromKey();

        /**
         * Whether or not the {@link #getFromKey()} is in the range.
         */
        protected abstract boolean isFromInclusive();

        /**
         * Returns the TO Key.
         */
        protected abstract K getToKey();

        /**
         * Whether or not the {@link #getToKey()} is in the range.
         */
        protected abstract boolean isToInclusive();

        @Override
        public Comparator<? super K> comparator() {
            return AbstractPatriciaTrie.this.comparator();
        }

        @Override
        public boolean containsKey(final Object key) {
            if (!inRange(castKey(key))) {
                return false;
            }

            return AbstractPatriciaTrie.this.containsKey(key);
        }

        @Override
        public V remove(final Object key) {
            if (!inRange(castKey(key))) {
                return null;
            }

            return AbstractPatriciaTrie.this.remove(key);
        }

        @Override
        public V get(final Object key) {
            if (!inRange(castKey(key))) {
                return null;
            }

            return AbstractPatriciaTrie.this.get(key);
        }

        @Override
        public V put(final K key, final V value) {
            if (!inRange(key)) {
                throw new IllegalArgumentException("Key is out of range: " + key);
            }
            return AbstractPatriciaTrie.this.put(key, value);
        }

        @Override
        public Set<Map.Entry<K, V>> entrySet() {
            if (entrySet == null) {
                entrySet = createEntrySet();
            }
            return entrySet;
        }

        @Override
        public SortedMap<K, V> subMap(final K fromKey, final K toKey) {
            if (!inRange2(fromKey)) {
                throw new IllegalArgumentException("FromKey is out of range: " + fromKey);
            }

            if (!inRange2(toKey)) {
                throw new IllegalArgumentException("ToKey is out of range: " + toKey);
            }

            return createRangeMap(fromKey, isFromInclusive(), toKey, isToInclusive());
        }

        @Override
        public SortedMap<K, V> headMap(final K toKey) {
            if (!inRange2(toKey)) {
                throw new IllegalArgumentException("ToKey is out of range: " + toKey);
            }
            return createRangeMap(getFromKey(), isFromInclusive(), toKey, isToInclusive());
        }

        @Override
        public SortedMap<K, V> tailMap(final K fromKey) {
            if (!inRange2(fromKey)) {
                throw new IllegalArgumentException("FromKey is out of range: " + fromKey);
            }
            return createRangeMap(fromKey, isFromInclusive(), getToKey(), isToInclusive());
        }

        /**
         * Returns true if the provided key is greater than TO and less than FROM.
         */
        protected boolean inRange(final K key) {
            final K fromKey = getFromKey();
            final K toKey = getToKey();

            return (fromKey == null || inFromRange(key, false)) && (toKey == null || inToRange(key, false));
        }

        /**
         * This form allows the high endpoint (as well as all legit keys).
         */
        protected boolean inRange2(final K key) {
            final K fromKey = getFromKey();
            final K toKey = getToKey();

            return (fromKey == null || inFromRange(key, false)) && (toKey == null || inToRange(key, true));
        }

        /**
         * Returns true if the provided key is in the FROM range of the {@link RangeMap}.
         */
        protected boolean inFromRange(final K key, final boolean forceInclusive) {
            final K fromKey = getFromKey();
            final boolean fromInclusive = isFromInclusive();

            final int ret = getKeyAnalyzer().compare(key, fromKey);
            if (fromInclusive || forceInclusive) {
                return ret >= 0;
            }
            return ret > 0;
        }

        /**
         * Returns true if the provided key is in the TO range of the {@link RangeMap}.
         */
        protected boolean inToRange(final K key, final boolean forceInclusive) {
            final K toKey = getToKey();
            final boolean toInclusive = isToInclusive();

            final int ret = getKeyAnalyzer().compare(key, toKey);
            if (toInclusive || forceInclusive) {
                return ret <= 0;
            }
            return ret < 0;
        }

        /**
         * Creates and returns a sub-range view of the current {@link RangeMap}.
         */
        protected abstract SortedMap<K, V> createRangeMap(K fromKey, boolean fromInclusive,
                                                          K toKey, boolean toInclusive);
    }

   /**
    * A {@link RangeMap} that deals with {@link Entry}s.
    */
   private class RangeEntryMap extends RangeMap {

       /** The key to start from, null if the beginning. */
       private final K fromKey;

       /** The key to end at, null if till the end. */
       private final K toKey;

       /** Whether or not the 'from' is inclusive. */
       private final boolean fromInclusive;

       /** Whether or not the 'to' is inclusive. */
       private final boolean toInclusive;

       /**
        * Creates a {@link RangeEntryMap} with the fromKey included and
        * the toKey excluded from the range.
        */
       protected RangeEntryMap(final K fromKey, final K toKey) {
           this(fromKey, true, toKey, false);
       }

       /**
        * Creates a {@link RangeEntryMap}.
        */
       protected RangeEntryMap(final K fromKey, final boolean fromInclusive,
                               final K toKey, final boolean toInclusive) {

           if (fromKey == null && toKey == null) {
               throw new IllegalArgumentException("must have a from or to!");
           }

           if (fromKey != null && toKey != null && getKeyAnalyzer().compare(fromKey, toKey) > 0) {
               throw new IllegalArgumentException("fromKey > toKey");
           }

           this.fromKey = fromKey;
           this.fromInclusive = fromInclusive;
           this.toKey = toKey;
           this.toInclusive = toInclusive;
       }

       @Override
    public K firstKey() {
           Map.Entry<K,V> e = null;
           if (fromKey == null) {
               e = firstEntry();
           } else {
               if (fromInclusive) {
                   e = ceilingEntry(fromKey);
               } else {
                   e = higherEntry(fromKey);
               }
           }

           final K first = e != null ? e.getKey() : null;
           if (e == null || toKey != null && !inToRange(first, false)) {
               throw new NoSuchElementException();
           }
           return first;
       }

       @Override
    public K lastKey() {
           Map.Entry<K,V> e;
           if (toKey == null) {
               e = lastEntry();
           } else {
               if (toInclusive) {
                   e = floorEntry(toKey);
               } else {
                   e = lowerEntry(toKey);
               }
           }

           final K last = e != null ? e.getKey() : null;
           if (e == null || fromKey != null && !inFromRange(last, false)) {
               throw new NoSuchElementException();
           }
           return last;
       }

       @Override
       protected Set<Entry<K, V>> createEntrySet() {
           return new RangeEntrySet(this);
       }

       @Override
       public K getFromKey() {
           return fromKey;
       }

       @Override
       public K getToKey() {
           return toKey;
       }

       @Override
       public boolean isFromInclusive() {
           return fromInclusive;
       }

       @Override
       public boolean isToInclusive() {
           return toInclusive;
       }

       @Override
       protected SortedMap<K, V> createRangeMap(final K fromKey, final boolean fromInclusive,
                                                final K toKey, final boolean toInclusive) {
           return new RangeEntryMap(fromKey, fromInclusive, toKey, toInclusive);
       }
   }

    /**
     * A {@link Set} view of a {@link RangeMap}.
     */
    private class RangeEntrySet extends AbstractSet<Map.Entry<K, V>> {

        private final RangeMap delegate;

        private transient int size = -1;

        private transient int expectedModCount;

        /**
         * Creates a {@link RangeEntrySet}.
         */
        public RangeEntrySet(final RangeMap delegate) {
            if (delegate == null) {
                throw new NullPointerException("delegate");
            }

            this.delegate = delegate;
        }

        @Override
        public Iterator<Map.Entry<K, V>> iterator() {
            final K fromKey = delegate.getFromKey();
            final K toKey = delegate.getToKey();

            TrieEntry<K, V> first = null;
            if (fromKey == null) {
                first = firstEntry();
            } else {
                first = ceilingEntry(fromKey);
            }

            TrieEntry<K, V> last = null;
            if (toKey != null) {
                last = ceilingEntry(toKey);
            }

            return new EntryIterator(first, last);
        }

        @Override
        public int size() {
            if (size == -1 || expectedModCount != AbstractPatriciaTrie.this.modCount) {
                size = 0;

                for (final Iterator<?> it = iterator(); it.hasNext(); it.next()) {
                    ++size;
                }

                expectedModCount = AbstractPatriciaTrie.this.modCount;
            }
            return size;
        }

        @Override
        public boolean isEmpty() {
            return !iterator().hasNext();
        }

        @SuppressWarnings("unchecked")
        @Override
        public boolean contains(final Object o) {
            if (!(o instanceof Map.Entry)) {
                return false;
            }

            final Map.Entry<K, V> entry = (Map.Entry<K, V>) o;
            final K key = entry.getKey();
            if (!delegate.inRange(key)) {
                return false;
            }

            final TrieEntry<K, V> node = getEntry(key);
            return node != null && compare(node.getValue(), entry.getValue());
        }

        @SuppressWarnings("unchecked")
        @Override
        public boolean remove(final Object o) {
            if (!(o instanceof Map.Entry)) {
                return false;
            }

            final Map.Entry<K, V> entry = (Map.Entry<K, V>) o;
            final K key = entry.getKey();
            if (!delegate.inRange(key)) {
                return false;
            }

            final TrieEntry<K, V> node = getEntry(key);
            if (node != null && compare(node.getValue(), entry.getValue())) {
                removeEntry(node);
                return true;
            }
            return false;
        }

        /**
         * An {@link Iterator} for {@link RangeEntrySet}s.
         */
        private final class EntryIterator extends TrieIterator<Map.Entry<K,V>> {

            private final K excludedKey;

            /**
             * Creates a {@link EntryIterator}.
             */
            private EntryIterator(final TrieEntry<K,V> first, final TrieEntry<K,V> last) {
                super(first);
                this.excludedKey = last != null ? last.getKey() : null;
            }

            @Override
            public boolean hasNext() {
                return next != null && !compare(next.key, excludedKey);
            }

            @Override
            public Map.Entry<K,V> next() {
                if (next == null || compare(next.key, excludedKey)) {
                    throw new NoSuchElementException();
                }
                return nextEntry();
            }
        }
    }

    /**
     * A submap used for prefix views over the {@link Trie}.
     */
    private class PrefixRangeMap extends RangeMap {

        private final K prefix;

        private final int offsetInBits;

        private final int lengthInBits;

        private K fromKey = null;

        private K toKey = null;

        private transient int expectedModCount = 0;

        private int size = -1;

        /**
         * Creates a {@link PrefixRangeMap}.
         */
        private PrefixRangeMap(final K prefix, final int offsetInBits, final int lengthInBits) {
            this.prefix = prefix;
            this.offsetInBits = offsetInBits;
            this.lengthInBits = lengthInBits;
        }

        /**
         * This method does two things. It determines the FROM
         * and TO range of the {@link PrefixRangeMap} and the number
         * of elements in the range. This method must be called every
         * time the {@link Trie} has changed.
         */
        private int fixup() {
            // The trie has changed since we last found our toKey / fromKey
            if (size == - 1 || AbstractPatriciaTrie.this.modCount != expectedModCount) {
                final Iterator<Map.Entry<K, V>> it = super.entrySet().iterator();
                size = 0;

                Map.Entry<K, V> entry = null;
                if (it.hasNext()) {
                    entry = it.next();
                    size = 1;
                }

                fromKey = entry == null ? null : entry.getKey();
                if (fromKey != null) {
                    final TrieEntry<K, V> prior = previousEntry((TrieEntry<K, V>)entry);
                    fromKey = prior == null ? null : prior.getKey();
                }

                toKey = fromKey;

                while (it.hasNext()) {
                    ++size;
                    entry = it.next();
                }

                toKey = entry == null ? null : entry.getKey();

                if (toKey != null) {
                    entry = nextEntry((TrieEntry<K, V>)entry);
                    toKey = entry == null ? null : entry.getKey();
                }

                expectedModCount = AbstractPatriciaTrie.this.modCount;
            }

            return size;
        }

        @Override
        public K firstKey() {
            fixup();

            Map.Entry<K,V> e = null;
            if (fromKey == null) {
                e = firstEntry();
            } else {
                e = higherEntry(fromKey);
            }

            final K first = e != null ? e.getKey() : null;
            if (e == null || !getKeyAnalyzer().isPrefix(prefix, offsetInBits, lengthInBits, first)) {
                throw new NoSuchElementException();
            }

            return first;
        }

        @Override
        public K lastKey() {
            fixup();

            Map.Entry<K,V> e = null;
            if (toKey == null) {
                e = lastEntry();
            } else {
                e = lowerEntry(toKey);
            }

            final K last = e != null ? e.getKey() : null;
            if (e == null || !getKeyAnalyzer().isPrefix(prefix, offsetInBits, lengthInBits, last)) {
                throw new NoSuchElementException();
            }

            return last;
        }

        /**
         * Returns true if this {@link PrefixRangeMap}'s key is a prefix of the provided key.
         */
        @Override
        protected boolean inRange(final K key) {
            return getKeyAnalyzer().isPrefix(prefix, offsetInBits, lengthInBits, key);
        }

        /**
         * Same as {@link #inRange(Object)}.
         */
        @Override
        protected boolean inRange2(final K key) {
            return inRange(key);
        }

        /**
         * Returns true if the provided Key is in the FROM range of the {@link PrefixRangeMap}.
         */
        @Override
        protected boolean inFromRange(final K key, final boolean forceInclusive) {
            return getKeyAnalyzer().isPrefix(prefix, offsetInBits, lengthInBits, key);
        }

        /**
         * Returns true if the provided Key is in the TO range of the {@link PrefixRangeMap}.
         */
        @Override
        protected boolean inToRange(final K key, final boolean forceInclusive) {
            return getKeyAnalyzer().isPrefix(prefix, offsetInBits, lengthInBits, key);
        }

        @Override
        protected Set<Map.Entry<K, V>> createEntrySet() {
            return new PrefixRangeEntrySet(this);
        }

        @Override
        public K getFromKey() {
            return fromKey;
        }

        @Override
        public K getToKey() {
            return toKey;
        }

        @Override
        public boolean isFromInclusive() {
            return false;
        }

        @Override
        public boolean isToInclusive() {
            return false;
        }

        @Override
        protected SortedMap<K, V> createRangeMap(final K fromKey, final boolean fromInclusive,
                                                 final K toKey, final boolean toInclusive) {
            return new RangeEntryMap(fromKey, fromInclusive, toKey, toInclusive);
        }

        @Override
        public void clear() {
<<<<<<< HEAD
            Iterator<Map.Entry<K,V>> it = AbstractPatriciaTrie.this.entrySet().iterator();
            boolean doDelete = false;
            while (it.hasNext()) {
                K currentKey = it.next().getKey();
                if(currentKey.equals(toKey)){
                    doDelete = false;
                }
                if(doDelete){
                    it.remove();
                }
                if(currentKey.equals(fromKey)){
                    doDelete = true;
                }
            }
            super.clear();
=======
            Iterator<Map.Entry<K, V>> it = AbstractPatriciaTrie.this.entrySet().iterator();
            Set<K> currentKeys = keySet();
            while (it.hasNext()) {
                if (currentKeys.contains(it.next().getKey())) {
                    it.remove();
                }
            }
>>>>>>> a270ff62
        }
    }

    /**
     * A prefix {@link RangeEntrySet} view of the {@link Trie}.
     */
    private final class PrefixRangeEntrySet extends RangeEntrySet {

        private final PrefixRangeMap delegate;

        private TrieEntry<K, V> prefixStart;

        private int expectedModCount = 0;

        /**
         * Creates a {@link PrefixRangeEntrySet}.
         */
        public PrefixRangeEntrySet(final PrefixRangeMap delegate) {
            super(delegate);
            this.delegate = delegate;
        }

        @Override
        public int size() {
            return delegate.fixup();
        }

        @Override
        public Iterator<Map.Entry<K,V>> iterator() {
            if (AbstractPatriciaTrie.this.modCount != expectedModCount) {
                prefixStart = subtree(delegate.prefix, delegate.offsetInBits, delegate.lengthInBits);
                expectedModCount = AbstractPatriciaTrie.this.modCount;
            }

            if (prefixStart == null) {
                final Set<Map.Entry<K,V>> empty = Collections.emptySet();
                return empty.iterator();
            } else if (delegate.lengthInBits > prefixStart.bitIndex) {
                return new SingletonIterator(prefixStart);
            } else {
                return new EntryIterator(prefixStart, delegate.prefix, delegate.offsetInBits, delegate.lengthInBits);
            }
        }

        /**
         * An {@link Iterator} that holds a single {@link TrieEntry}.
         */
        private final class SingletonIterator implements Iterator<Map.Entry<K, V>> {

            private final TrieEntry<K, V> entry;

            private int hit = 0;

            public SingletonIterator(final TrieEntry<K, V> entry) {
                this.entry = entry;
            }

            @Override
            public boolean hasNext() {
                return hit == 0;
            }

            @Override
            public Map.Entry<K, V> next() {
                if (hit != 0) {
                    throw new NoSuchElementException();
                }

                ++hit;
                return entry;
            }

            @Override
            public void remove() {
                if (hit != 1) {
                    throw new IllegalStateException();
                }

                ++hit;
                AbstractPatriciaTrie.this.removeEntry(entry);
            }
        }

        /**
         * An {@link Iterator} for iterating over a prefix search.
         */
        private final class EntryIterator extends TrieIterator<Map.Entry<K, V>> {

            // values to reset the subtree if we remove it.
            private final K prefix;
            private final int offset;
            private final int lengthInBits;
            private boolean lastOne;

            private TrieEntry<K, V> subtree; // the subtree to search within

            /**
             * Starts iteration at the given entry & search only
             * within the given subtree.
             */
            EntryIterator(final TrieEntry<K, V> startScan, final K prefix,
                    final int offset, final int lengthInBits) {
                subtree = startScan;
                next = AbstractPatriciaTrie.this.followLeft(startScan);
                this.prefix = prefix;
                this.offset = offset;
                this.lengthInBits = lengthInBits;
            }

            @Override
            public Map.Entry<K,V> next() {
                final Map.Entry<K, V> entry = nextEntry();
                if (lastOne) {
                    next = null;
                }
                return entry;
            }

            @Override
            protected TrieEntry<K, V> findNext(final TrieEntry<K, V> prior) {
                return AbstractPatriciaTrie.this.nextEntryInSubtree(prior, subtree);
            }

            @Override
            public void remove() {
                // If the current entry we're removing is the subtree
                // then we need to find a new subtree parent.
                boolean needsFixing = false;
                final int bitIdx = subtree.bitIndex;
                if (current == subtree) {
                    needsFixing = true;
                }

                super.remove();

                // If the subtree changed its bitIndex or we
                // removed the old subtree, get a new one.
                if (bitIdx != subtree.bitIndex || needsFixing) {
                    subtree = subtree(prefix, offset, lengthInBits);
                }

                // If the subtree's bitIndex is less than the
                // length of our prefix, it's the last item
                // in the prefix tree.
                if (lengthInBits >= subtree.bitIndex) {
                    lastOne = true;
                }
            }
        }
    }

    //-----------------------------------------------------------------------

    /**
     * Reads the content of the stream.
     */
    @SuppressWarnings("unchecked") // This will fail at runtime if the stream is incorrect
    private void readObject(final ObjectInputStream stream) throws IOException, ClassNotFoundException{
        stream.defaultReadObject();
        root = new TrieEntry<K, V>(null, null, -1);
        int size = stream.readInt();
        for(int i = 0; i < size; i++){
            K k = (K) stream.readObject();
            V v = (V) stream.readObject();
            put(k, v);
        }
    }

    /**
     * Writes the content to the stream for serialization.
     */
    private void writeObject(final ObjectOutputStream stream) throws IOException{
        stream.defaultWriteObject();
        stream.writeInt(this.size());
        for (final Entry<K, V> entry : entrySet()) {
            stream.writeObject(entry.getKey());
            stream.writeObject(entry.getValue());
        }
    }

}<|MERGE_RESOLUTION|>--- conflicted
+++ resolved
@@ -2261,23 +2261,6 @@
 
         @Override
         public void clear() {
-<<<<<<< HEAD
-            Iterator<Map.Entry<K,V>> it = AbstractPatriciaTrie.this.entrySet().iterator();
-            boolean doDelete = false;
-            while (it.hasNext()) {
-                K currentKey = it.next().getKey();
-                if(currentKey.equals(toKey)){
-                    doDelete = false;
-                }
-                if(doDelete){
-                    it.remove();
-                }
-                if(currentKey.equals(fromKey)){
-                    doDelete = true;
-                }
-            }
-            super.clear();
-=======
             Iterator<Map.Entry<K, V>> it = AbstractPatriciaTrie.this.entrySet().iterator();
             Set<K> currentKeys = keySet();
             while (it.hasNext()) {
@@ -2285,7 +2268,6 @@
                     it.remove();
                 }
             }
->>>>>>> a270ff62
         }
     }
 
