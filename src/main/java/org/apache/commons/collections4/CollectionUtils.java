--- conflicted
+++ resolved
@@ -337,434 +337,12 @@
     /**
      * Adds an element to the collection unless the element is null.
      *
-<<<<<<< HEAD
-     * @param a the first collection, must not be null
-     * @param b the second collection, must not be null
-     * @param <O> the generic type that is able to represent the types contained
-     *        in both input collections.
-     * @return the intersection of the two collections
-     * @throws NullPointerException if either collection is null
-     * @see Collection#retainAll
-     * @see #containsAny
-     */
-    public static <O> Collection<O> intersection(final Iterable<? extends O> a, final Iterable<? extends O> b) {
-        Objects.requireNonNull(a, "a");
-        Objects.requireNonNull(b, "b");
-        final SetOperationCardinalityHelper<O> helper = new SetOperationCardinalityHelper<>(a, b);
-        for (final O obj : helper) {
-            helper.setCardinality(obj, helper.min(obj));
-        }
-        return helper.list();
-    }
-
-    /**
-     * Returns a {@link Collection} containing the exclusive disjunction
-     * (symmetric difference) of the given {@link Iterable}s.
-     * <p>
-     * The cardinality of each element <i>e</i> in the returned
-     * {@link Collection} will be equal to
-     * <code>max(cardinality(<i>e</i>,<i>a</i>),cardinality(<i>e</i>,<i>b</i>)) - min(cardinality(<i>e</i>,<i>a</i>),
-     * cardinality(<i>e</i>,<i>b</i>))</code>.
-     * </p>
-     * <p>
-     * This is equivalent to
-     * {@code {@link #subtract subtract}({@link #union union(a,b)},{@link #intersection intersection(a,b)})}
-     * or
-     * {@code {@link #union union}({@link #subtract subtract(a,b)},{@link #subtract subtract(b,a)})}.
-     * </p>
-     *
-     * @param a the first collection, must not be null
-     * @param b the second collection, must not be null
-     * @param <O> the generic type that is able to represent the types contained
-     *        in both input collections.
-     * @return the symmetric difference of the two collections
-     * @throws NullPointerException if either collection is null
-     */
-    public static <O> Collection<O> disjunction(final Iterable<? extends O> a, final Iterable<? extends O> b) {
-        Objects.requireNonNull(a, "a");
-        Objects.requireNonNull(b, "b");
-        final SetOperationCardinalityHelper<O> helper = new SetOperationCardinalityHelper<>(a, b);
-        for (final O obj : helper) {
-            helper.setCardinality(obj, helper.max(obj) - helper.min(obj));
-        }
-        return helper.list();
-    }
-
-    /**
-     * Returns a new {@link Collection} containing {@code <i>a</i> - <i>b</i>}.
-     * The cardinality of each element <i>e</i> in the returned {@link Collection}
-     * will be the cardinality of <i>e</i> in <i>a</i> minus the cardinality
-     * of <i>e</i> in <i>b</i>, or zero, whichever is greater.
-     *
-     * @param a  the collection to subtract from, must not be null
-     * @param b  the collection to subtract, must not be null
-     * @param <O> the generic type that is able to represent the types contained
-     *        in both input collections.
-     * @return a new collection with the results
-     * @see Collection#removeAll
-     */
-    public static <O> Collection<O> subtract(final Iterable<? extends O> a, final Iterable<? extends O> b) {
-        final Predicate<O> p = TruePredicate.truePredicate();
-        return subtract(a, b, p);
-    }
-
-    /**
-     * Returns a new {@link Collection} containing <i>a</i> minus a subset of
-     * <i>b</i>.  Only the elements of <i>b</i> that satisfy the predicate
-     * condition, <i>p</i> are subtracted from <i>a</i>.
-     *
-     * <p>
-     * The cardinality of each element <i>e</i> in the returned {@link Collection}
-     * that satisfies the predicate condition will be the cardinality of <i>e</i> in <i>a</i>
-     * minus the cardinality of <i>e</i> in <i>b</i>, or zero, whichever is greater.
-     * </p>
-     * <p>
-     * The cardinality of each element <i>e</i> in the returned {@link Collection} that does <b>not</b>
-     * satisfy the predicate condition will be equal to the cardinality of <i>e</i> in <i>a</i>.
-     * </p>
-     *
-     * @param a  the collection to subtract from, must not be null
-     * @param b  the collection to subtract, must not be null
-     * @param p  the condition used to determine which elements of <i>b</i> are
-     *        subtracted.
-     * @param <O> the generic type that is able to represent the types contained
-     *        in both input collections.
-     * @return a new collection with the results
-     * @throws NullPointerException if either collection or p is null
-     * @since 4.0
-     * @see Collection#removeAll
-     */
-    public static <O> Collection<O> subtract(final Iterable<? extends O> a,
-                                             final Iterable<? extends O> b,
-                                             final Predicate<O> p) {
-        Objects.requireNonNull(a, "a");
-        Objects.requireNonNull(b, "b");
-        Objects.requireNonNull(p, "p");
-        final ArrayList<O> list = new ArrayList<>();
-        final HashBag<O> bag = new HashBag<>();
-        for (final O element : b) {
-            if (p.evaluate(element)) {
-                bag.add(element);
-            }
-        }
-        for (final O element : a) {
-            if (!bag.remove(element, 1)) {
-                list.add(element);
-            }
-        }
-        return list;
-    }
-
-    /**
-     * Returns {@code true} iff all elements of {@code coll2} are also contained
-     * in {@code coll1}. The cardinality of values in {@code coll2} is not taken into account,
-     * which is the same behavior as {@link Collection#containsAll(Collection)}.
-     * <p>
-     * In other words, this method returns {@code true} iff the
-     * {@link #intersection} of <i>coll1</i> and <i>coll2</i> has the same cardinality as
-     * the set of unique values from {@code coll2}. In case {@code coll2} is empty, {@code true}
-     * will be returned.
-     * </p>
-     * <p>
-     * This method is intended as a replacement for {@link Collection#containsAll(Collection)}
-     * with a guaranteed runtime complexity of {@code O(n + m)}. Depending on the type of
-     * {@link Collection} provided, this method will be much faster than calling
-     * {@link Collection#containsAll(Collection)} instead, though this will come at the
-     * cost of an additional space complexity O(n).
-     * </p>
-     *
-     * @param coll1  the first collection, must not be null
-     * @param coll2  the second collection, must not be null
-     * @return {@code true} iff the intersection of the collections has the same cardinality
-     *   as the set of unique elements from the second collection
-     * @throws NullPointerException if coll1 or coll2 is null
-     * @since 4.0
-     */
-    public static boolean containsAll(final Collection<?> coll1, final Collection<?> coll2) {
-        Objects.requireNonNull(coll1, "coll1");
-        Objects.requireNonNull(coll2, "coll2");
-        if (coll2.isEmpty()) {
-            return true;
-        }
-        final Set<Object> elementsAlreadySeen = new HashSet<>();
-        for (final Object nextElement : coll2) {
-            if (elementsAlreadySeen.contains(nextElement)) {
-                continue;
-            }
-
-            boolean foundCurrentElement = false;
-            for (final Object p : coll1) {
-                elementsAlreadySeen.add(p);
-                if (Objects.equals(nextElement, p)) {
-                    foundCurrentElement = true;
-                    break;
-                }
-            }
-
-            if (!foundCurrentElement) {
-                return false;
-            }
-        }
-        return true;
-    }
-
-    /**
-     * Returns {@code true} iff at least one element is in both collections.
-     * <p>
-     * In other words, this method returns {@code true} iff the
-     * {@link #intersection} of <i>coll1</i> and <i>coll2</i> is not empty.
-     * </p>
-     *
-     * @param <T> the type of object to lookup in {@code coll1}.
-     * @param coll1  the first collection, must not be null
-     * @param coll2  the second collection, must not be null
-     * @return {@code true} iff the intersection of the collections is non-empty
-     * @throws NullPointerException if coll1 or coll2 is null
-     * @since 4.2
-     * @see #intersection
-     */
-    public static <T> boolean containsAny(final Collection<?> coll1, @SuppressWarnings("unchecked") final T... coll2) {
-        Objects.requireNonNull(coll1, "coll1");
-        Objects.requireNonNull(coll2, "coll2");
-        if (coll1.size() < coll2.length) {
-            for (final Object aColl1 : coll1) {
-                if (ArrayUtils.contains(coll2, aColl1)) {
-                    return true;
-                }
-            }
-        } else {
-            for (final Object aColl2 : coll2) {
-                if (coll1.contains(aColl2)) {
-                    return true;
-                }
-            }
-        }
-        return false;
-    }
-
-    /**
-     * Returns {@code true} iff at least one element is in both collections.
-     * <p>
-     * In other words, this method returns {@code true} iff the
-     * {@link #intersection} of <i>coll1</i> and <i>coll2</i> is not empty.
-     * </p>
-     *
-     * @param coll1  the first collection, must not be null
-     * @param coll2  the second collection, must not be null
-     * @return {@code true} iff the intersection of the collections is non-empty
-     * @throws NullPointerException if coll1 or coll2 is null
-     * @since 2.1
-     * @see #intersection
-     */
-    public static boolean containsAny(final Collection<?> coll1, final Collection<?> coll2) {
-        Objects.requireNonNull(coll1, "coll1");
-        Objects.requireNonNull(coll2, "coll2");
-        if (coll1.size() < coll2.size()) {
-            for (final Object aColl1 : coll1) {
-                if (coll2.contains(aColl1)) {
-                    return true;
-                }
-            }
-        } else {
-            for (final Object aColl2 : coll2) {
-                if (coll1.contains(aColl2)) {
-                    return true;
-                }
-            }
-        }
-        return false;
-    }
-
-    /**
-     * Returns a {@link Map} mapping each unique element in the given
-     * {@link Collection} to an {@link Integer} representing the number
-     * of occurrences of that element in the {@link Collection}.
-     * <p>
-     * Only those elements present in the collection will appear as
-     * keys in the map.
-     * </p>
-     *
-     * @param <O>  the type of object in the returned {@link Map}. This is a super type of &lt;I&gt;.
-     * @param coll  the collection to get the cardinality map for, must not be null
-     * @return the populated cardinality map
-     * @throws NullPointerException if coll is null
-     */
-    public static <O> Map<O, Integer> getCardinalityMap(final Iterable<? extends O> coll) {
-        Objects.requireNonNull(coll, "coll");
-        final Map<O, Integer> count = new HashMap<>();
-        for (final O obj : coll) {
-            final Integer c = count.get(obj);
-            if (c == null) {
-                count.put(obj, Integer.valueOf(1));
-            } else {
-                count.put(obj, Integer.valueOf(c.intValue() + 1));
-            }
-        }
-        return count;
-    }
-
-    /**
-     * Returns {@code true} iff <i>a</i> is a sub-collection of <i>b</i>,
-     * that is, iff the cardinality of <i>e</i> in <i>a</i> is less than or
-     * equal to the cardinality of <i>e</i> in <i>b</i>, for each element <i>e</i>
-     * in <i>a</i>.
-     *
-     * @param a the first (sub?) collection, must not be null
-     * @param b the second (super?) collection, must not be null
-     * @return {@code true} iff <i>a</i> is a sub-collection of <i>b</i>
-     * @throws NullPointerException if either collection is null
-     * @see #isProperSubCollection
-     * @see Collection#containsAll
-     */
-    public static boolean isSubCollection(final Collection<?> a, final Collection<?> b) {
-        Objects.requireNonNull(a, "a");
-        Objects.requireNonNull(b, "b");
-        final CardinalityHelper<Object> helper = new CardinalityHelper<>(a, b);
-        for (final Object obj : a) {
-            if (helper.freqA(obj) > helper.freqB(obj)) {
-                return false;
-            }
-        }
-        return true;
-    }
-
-    /**
-     * Returns {@code true} iff <i>a</i> is a <i>proper</i> sub-collection of <i>b</i>,
-     * that is, iff the cardinality of <i>e</i> in <i>a</i> is less
-     * than or equal to the cardinality of <i>e</i> in <i>b</i>,
-     * for each element <i>e</i> in <i>a</i>, and there is at least one
-     * element <i>f</i> such that the cardinality of <i>f</i> in <i>b</i>
-     * is strictly greater than the cardinality of <i>f</i> in <i>a</i>.
-     * <p>
-     * The implementation assumes
-     * </p>
-     * <ul>
-     *    <li>{@code a.size()} and {@code b.size()} represent the
-     *    total cardinality of <i>a</i> and <i>b</i>, resp. </li>
-     *    <li>{@code a.size() &lt; Integer.MAXVALUE}</li>
-     * </ul>
-     *
-     * @param a  the first (sub?) collection, must not be null
-     * @param b  the second (super?) collection, must not be null
-     * @return {@code true} iff <i>a</i> is a <i>proper</i> sub-collection of <i>b</i>
-     * @throws NullPointerException if either collection is null
-     * @see #isSubCollection
-     * @see Collection#containsAll
-     */
-    public static boolean isProperSubCollection(final Collection<?> a, final Collection<?> b) {
-        Objects.requireNonNull(a, "a");
-        Objects.requireNonNull(b, "b");
-        return a.size() < b.size() && CollectionUtils.isSubCollection(a, b);
-    }
-
-    /**
-     * Returns {@code true} iff the given {@link Collection}s contain
-     * exactly the same elements with exactly the same cardinalities.
-     * <p>
-     * That is, iff the cardinality of <i>e</i> in <i>a</i> is
-     * equal to the cardinality of <i>e</i> in <i>b</i>,
-     * for each element <i>e</i> in <i>a</i> or <i>b</i>.
-     * </p>
-     *
-     * @param a  the first collection, must not be null
-     * @param b  the second collection, must not be null
-     * @return {@code true} iff the collections contain the same elements with the same cardinalities.
-     * @throws NullPointerException if either collection is null
-     */
-    public static boolean isEqualCollection(final Collection<?> a, final Collection<?> b) {
-        Objects.requireNonNull(a, "a");
-        Objects.requireNonNull(b, "b");
-        if (a.size() != b.size()) {
-            return false;
-        }
-        final CardinalityHelper<Object> helper = new CardinalityHelper<>(a, b);
-        return helper.cardinalityA.equals(helper.cardinalityB);
-    }
-
-    /**
-     * Returns {@code true} iff the given {@link Collection}s contain
-     * exactly the same elements with exactly the same cardinalities.
-     * <p>
-     * That is, iff the cardinality of <i>e</i> in <i>a</i> is
-     * equal to the cardinality of <i>e</i> in <i>b</i>,
-     * for each element <i>e</i> in <i>a</i> or <i>b</i>.
-     * </p>
-     * <p>
-     * <b>Note:</b> from version 4.1 onwards this method requires the input
-     * collections and equator to be of compatible type (using bounded wildcards).
-     * Providing incompatible arguments (e.g. by casting to their rawtypes)
-     * will result in a {@code ClassCastException} thrown at runtime.
-     * </p>
-     *
-     * @param <E>  the element type
-     * @param a  the first collection, must not be null
-     * @param b  the second collection, must not be null
-     * @param equator  the Equator used for testing equality
-     * @return {@code true} iff the collections contain the same elements with the same cardinalities.
-     * @throws NullPointerException if either collection or equator is null
-     * @since 4.0
-     */
-    public static <E> boolean isEqualCollection(final Collection<? extends E> a,
-                                                final Collection<? extends E> b,
-                                                final Equator<? super E> equator) {
-        Objects.requireNonNull(a, "a");
-        Objects.requireNonNull(b, "b");
-        Objects.requireNonNull(equator, "equator");
-
-        if (a.size() != b.size()) {
-            return false;
-        }
-
-        @SuppressWarnings({ "unchecked", "rawtypes" })
-        final Transformer<E, ?> transformer = input -> new EquatorWrapper(equator, input);
-
-        return isEqualCollection(collect(a, transformer), collect(b, transformer));
-    }
-
-    /**
-     * Returns the hash code of the input collection using the hash method of an equator.
-     *
-     * <p>
-     * Returns 0 if the input collection is {@code null}.
-     * </p>
-     *
-     * @param <E>  the element type
-     * @param collection  the input collection
-     * @param equator  the equator used for generate hashCode
-     * @return the hash code of the input collection using the hash method of an equator
-     * @throws NullPointerException if the equator is {@code null}
-     * @since 4.5
-     */
-    public static <E> int hashCode(final Collection<? extends E> collection,
-            final Equator<? super E> equator) {
-        Objects.requireNonNull(equator, "equator");
-        if (null == collection) {
-            return 0;
-        }
-        int hashCode = 1;
-        for (final E e : collection) {
-            hashCode = 31 * hashCode + equator.hash(e);
-        }
-        return hashCode;
-    }
-
-    /**
-     * Wraps another object and uses the provided Equator to implement
-     * {@link #equals(Object)} and {@link #hashCode()}.
-     * <p>
-     * This class can be used to store objects into a Map.
-     * </p>
-     *
-     * @param <O>  the element type
-     * @since 4.0
-=======
      * @param <T>  the type of object the {@link Collection} contains
      * @param collection  the collection to add to, must not be null
      * @param object  the object to add, if null it will not be added
      * @return true if the collection changed
      * @throws NullPointerException if the collection is null
      * @since 3.2
->>>>>>> df594652
      */
     public static <T> boolean addIgnoreNull(final Collection<T> collection, final T object) {
         Objects.requireNonNull(collection, "collection");
