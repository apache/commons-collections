/*
 * Licensed to the Apache Software Foundation (ASF) under one or more
 * contributor license agreements.  See the NOTICE file distributed with
 * this work for additional information regarding copyright ownership.
 * The ASF licenses this file to You under the Apache License, Version 2.0
 * (the "License"); you may not use this file except in compliance with
 * the License.  You may obtain a copy of the License at
 *
 *      http://www.apache.org/licenses/LICENSE-2.0
 *
 * Unless required by applicable law or agreed to in writing, software
 * distributed under the License is distributed on an "AS IS" BASIS,
 * WITHOUT WARRANTIES OR CONDITIONS OF ANY KIND, either express or implied.
 * See the License for the specific language governing permissions and
 * limitations under the License.
 */
package org.apache.commons.collections4;

import java.lang.reflect.Array;
import java.util.ArrayList;
import java.util.Collection;
import java.util.Collections;
import java.util.Comparator;
import java.util.Enumeration;
import java.util.HashMap;
import java.util.HashSet;
import java.util.Iterator;
import java.util.List;
import java.util.ListIterator;
import java.util.Map;
import java.util.Objects;
import java.util.Set;

import org.apache.commons.collections4.bag.HashBag;
import org.apache.commons.collections4.collection.PredicatedCollection;
import org.apache.commons.collections4.collection.SynchronizedCollection;
import org.apache.commons.collections4.collection.TransformedCollection;
import org.apache.commons.collections4.collection.UnmodifiableBoundedCollection;
import org.apache.commons.collections4.collection.UnmodifiableCollection;
import org.apache.commons.collections4.functors.TruePredicate;
import org.apache.commons.collections4.iterators.CollatingIterator;
import org.apache.commons.collections4.iterators.PermutationIterator;

/**
 * Provides utility methods and decorators for {@link Collection} instances.
 * <p>
 * Various utility methods might put the input objects into a Set/Map/Bag. In case
 * the input objects override {@link Object#equals(Object)}, it is mandatory that
 * the general contract of the {@link Object#hashCode()} method is maintained.
 * </p>
 * <p>
 * NOTE: From 4.0, method parameters will take {@link Iterable} objects when possible.
 * </p>
 *
 * @since 1.0
 */
public class CollectionUtils {

    /**
     * Helper class to easily access cardinality properties of two collections.
     * @param <O>  the element type
     */
    private static class CardinalityHelper<O> {

        /** Contains the cardinality for each object in collection A. */
        final Map<O, Integer> cardinalityA;

        /** Contains the cardinality for each object in collection B. */
        final Map<O, Integer> cardinalityB;

        /**
         * Create a new CardinalityHelper for two collections.
         * @param a  the first collection
         * @param b  the second collection
         */
        CardinalityHelper(final Iterable<? extends O> a, final Iterable<? extends O> b) {
            cardinalityA = CollectionUtils.<O>getCardinalityMap(a);
            cardinalityB = CollectionUtils.<O>getCardinalityMap(b);
        }

        /**
         * Returns the maximum frequency of an object.
         * @param obj  the object
         * @return the maximum frequency of the object
         */
        public final int max(final Object obj) {
            return Math.max(freqA(obj), freqB(obj));
        }

        /**
         * Returns the minimum frequency of an object.
         * @param obj  the object
         * @return the minimum frequency of the object
         */
        public final int min(final Object obj) {
            return Math.min(freqA(obj), freqB(obj));
        }

        /**
         * Returns the frequency of this object in collection A.
         * @param obj  the object
         * @return the frequency of the object in collection A
         */
        public int freqA(final Object obj) {
            return getFreq(obj, cardinalityA);
        }

        /**
         * Returns the frequency of this object in collection B.
         * @param obj  the object
         * @return the frequency of the object in collection B
         */
        public int freqB(final Object obj) {
            return getFreq(obj, cardinalityB);
        }

        private int getFreq(final Object obj, final Map<?, Integer> freqMap) {
            final Integer count = freqMap.get(obj);
            if (count != null) {
                return count.intValue();
            }
            return 0;
        }
    }

    /**
     * Helper class for set-related operations, e.g. union, subtract, intersection.
     * @param <O>  the element type
     */
    private static class SetOperationCardinalityHelper<O> extends CardinalityHelper<O> implements Iterable<O> {

        /** Contains the unique elements of the two collections. */
        private final Set<O> elements;

        /** Output collection. */
        private final List<O> newList;

        /**
         * Create a new set operation helper from the two collections.
         * @param a  the first collection
         * @param b  the second collection
         */
        SetOperationCardinalityHelper(final Iterable<? extends O> a, final Iterable<? extends O> b) {
            super(a, b);
            elements = new HashSet<>();
            addAll(elements, a);
            addAll(elements, b);
            // the resulting list must contain at least each unique element, but may grow
            newList = new ArrayList<>(elements.size());
        }

        @Override
        public Iterator<O> iterator() {
            return elements.iterator();
        }

        /**
         * Add the object {@code count} times to the result collection.
         * @param obj  the object to add
         * @param count  the count
         */
        public void setCardinality(final O obj, final int count) {
            for (int i = 0; i < count; i++) {
                newList.add(obj);
            }
        }

        /**
         * Returns the resulting collection.
         * @return the result
         */
        public Collection<O> list() {
            return newList;
        }

    }

    /**
     * An empty unmodifiable collection.
     * The JDK provides empty Set and List implementations which could be used for
     * this purpose. However they could be cast to Set or List which might be
     * undesirable. This implementation only implements Collection.
     */
    @SuppressWarnings("rawtypes") // we deliberately use the raw type here
    public static final Collection EMPTY_COLLECTION = Collections.emptyList();

    /**
     * {@code CollectionUtils} should not normally be instantiated.
     */
    private CollectionUtils() {}

    /**
     * Returns the immutable EMPTY_COLLECTION with generic type safety.
     *
     * @see #EMPTY_COLLECTION
     * @since 4.0
     * @param <T> the element type
     * @return immutable empty collection
     */
    @SuppressWarnings("unchecked") // OK, empty collection is compatible with any type
    public static <T> Collection<T> emptyCollection() {
        return EMPTY_COLLECTION;
    }

    /**
     * Returns an immutable empty collection if the argument is {@code null},
     * or the argument itself otherwise.
     *
     * @param <T> the element type
     * @param collection the collection, possibly {@code null}
     * @return an empty collection if the argument is {@code null}
     */
    public static <T> Collection<T> emptyIfNull(final Collection<T> collection) {
        return collection == null ? CollectionUtils.<T>emptyCollection() : collection;
    }

    /**
     * Returns a {@link Collection} containing the union of the given
     * {@link Iterable}s.
     * <p>
     * The cardinality of each element in the returned {@link Collection} will
     * be equal to the maximum of the cardinality of that element in the two
     * given {@link Iterable}s.
     * </p>
     *
     * @param a the first collection, must not be null
     * @param b the second collection, must not be null
     * @param <O> the generic type that is able to represent the types contained
     *        in both input collections.
     * @return the union of the two collections
     * @see Collection#addAll
     */
    public static <O> Collection<O> union(final Iterable<? extends O> a, final Iterable<? extends O> b) {
        Objects.requireNonNull(a, "The first collection must not be null.");
        Objects.requireNonNull(b, "The second collection must not be null.");
        final SetOperationCardinalityHelper<O> helper = new SetOperationCardinalityHelper<>(a, b);
        for (final O obj : helper) {
            helper.setCardinality(obj, helper.max(obj));
        }
        return helper.list();
    }

    /**
     * Returns a {@link Collection} containing the intersection of the given
     * {@link Iterable}s.
     * <p>
     * The cardinality of each element in the returned {@link Collection} will
     * be equal to the minimum of the cardinality of that element in the two
     * given {@link Iterable}s.
     * </p>
     *
     * @param a the first collection, must not be null
     * @param b the second collection, must not be null
     * @param <O> the generic type that is able to represent the types contained
     *        in both input collections.
     * @return the intersection of the two collections
     * @see Collection#retainAll
     * @see #containsAny
     */
    public static <O> Collection<O> intersection(final Iterable<? extends O> a, final Iterable<? extends O> b) {
        Objects.requireNonNull(a, "The first collection must not be null.");
        Objects.requireNonNull(b, "The second collection must not be null.");
        final SetOperationCardinalityHelper<O> helper = new SetOperationCardinalityHelper<>(a, b);
        for (final O obj : helper) {
            helper.setCardinality(obj, helper.min(obj));
        }
        return helper.list();
    }

    /**
     * Returns a {@link Collection} containing the exclusive disjunction
     * (symmetric difference) of the given {@link Iterable}s.
     * <p>
     * The cardinality of each element <i>e</i> in the returned
     * {@link Collection} will be equal to
     * <code>max(cardinality(<i>e</i>,<i>a</i>),cardinality(<i>e</i>,<i>b</i>)) - min(cardinality(<i>e</i>,<i>a</i>),
     * cardinality(<i>e</i>,<i>b</i>))</code>.
     * </p>
     * <p>
     * This is equivalent to
     * {@code {@link #subtract subtract}({@link #union union(a,b)},{@link #intersection intersection(a,b)})}
     * or
     * {@code {@link #union union}({@link #subtract subtract(a,b)},{@link #subtract subtract(b,a)})}.
     * </p>
     *
     * @param a the first collection, must not be null
     * @param b the second collection, must not be null
     * @param <O> the generic type that is able to represent the types contained
     *        in both input collections.
     * @return the symmetric difference of the two collections
     */
    public static <O> Collection<O> disjunction(final Iterable<? extends O> a, final Iterable<? extends O> b) {
        Objects.requireNonNull(a, "The first collection must not be null.");
        Objects.requireNonNull(b, "The second collection must not be null.");
        final SetOperationCardinalityHelper<O> helper = new SetOperationCardinalityHelper<>(a, b);
        for (final O obj : helper) {
            helper.setCardinality(obj, helper.max(obj) - helper.min(obj));
        }
        return helper.list();
    }

    /**
     * Returns a new {@link Collection} containing {@code <i>a</i> - <i>b</i>}.
     * The cardinality of each element <i>e</i> in the returned {@link Collection}
     * will be the cardinality of <i>e</i> in <i>a</i> minus the cardinality
     * of <i>e</i> in <i>b</i>, or zero, whichever is greater.
     *
     * @param a  the collection to subtract from, must not be null
     * @param b  the collection to subtract, must not be null
     * @param <O> the generic type that is able to represent the types contained
     *        in both input collections.
     * @return a new collection with the results
     * @see Collection#removeAll
     */
    public static <O> Collection<O> subtract(final Iterable<? extends O> a, final Iterable<? extends O> b) {
        final Predicate<O> p = TruePredicate.truePredicate();
        return subtract(a, b, p);
    }

    /**
     * Returns a new {@link Collection} containing <i>a</i> minus a subset of
     * <i>b</i>.  Only the elements of <i>b</i> that satisfy the predicate
     * condition, <i>p</i> are subtracted from <i>a</i>.
     *
     * <p>
     * The cardinality of each element <i>e</i> in the returned {@link Collection}
     * that satisfies the predicate condition will be the cardinality of <i>e</i> in <i>a</i>
     * minus the cardinality of <i>e</i> in <i>b</i>, or zero, whichever is greater.
     * </p>
     * <p>
     * The cardinality of each element <i>e</i> in the returned {@link Collection} that does <b>not</b>
     * satisfy the predicate condition will be equal to the cardinality of <i>e</i> in <i>a</i>.
     * </p>
     *
     * @param a  the collection to subtract from, must not be null
     * @param b  the collection to subtract, must not be null
     * @param p  the condition used to determine which elements of <i>b</i> are
     *        subtracted.
     * @param <O> the generic type that is able to represent the types contained
     *        in both input collections.
     * @return a new collection with the results
     * @since 4.0
     * @see Collection#removeAll
     */
    public static <O> Collection<O> subtract(final Iterable<? extends O> a,
                                             final Iterable<? extends O> b,
                                             final Predicate<O> p) {
        Objects.requireNonNull(a, "The first collection must not be null.");
        Objects.requireNonNull(b, "The second collection must not be null.");
        Objects.requireNonNull(p, "The predicate must not be null.");
        final ArrayList<O> list = new ArrayList<>();
        final HashBag<O> bag = new HashBag<>();
        for (final O element : b) {
            if (p.evaluate(element)) {
                bag.add(element);
            }
        }
        for (final O element : a) {
            if (!bag.remove(element, 1)) {
                list.add(element);
            }
        }
        return list;
    }

    /**
     * Returns {@code true} iff all elements of {@code coll2} are also contained
     * in {@code coll1}. The cardinality of values in {@code coll2} is not taken into account,
     * which is the same behavior as {@link Collection#containsAll(Collection)}.
     * <p>
     * In other words, this method returns {@code true} iff the
     * {@link #intersection} of <i>coll1</i> and <i>coll2</i> has the same cardinality as
     * the set of unique values from {@code coll2}. In case {@code coll2} is empty, {@code true}
     * will be returned.
     * </p>
     * <p>
     * This method is intended as a replacement for {@link Collection#containsAll(Collection)}
     * with a guaranteed runtime complexity of {@code O(n + m)}. Depending on the type of
     * {@link Collection} provided, this method will be much faster than calling
     * {@link Collection#containsAll(Collection)} instead, though this will come at the
     * cost of an additional space complexity O(n).
     * </p>
     *
     * @param coll1  the first collection, must not be null
     * @param coll2  the second collection, must not be null
     * @return {@code true} iff the intersection of the collections has the same cardinality
     *   as the set of unique elements from the second collection
     * @since 4.0
     */
    public static boolean containsAll(final Collection<?> coll1, final Collection<?> coll2) {
        Objects.requireNonNull(coll1, "The first collection must not be null.");
        Objects.requireNonNull(coll2, "The second collection must not be null.");
        if (coll2.isEmpty()) {
            return true;
        }
        final Iterator<?> it = coll1.iterator();
        final Set<Object> elementsAlreadySeen = new HashSet<>();
        for (final Object nextElement : coll2) {
            if (elementsAlreadySeen.contains(nextElement)) {
                continue;
            }

            boolean foundCurrentElement = false;
            while (it.hasNext()) {
                final Object p = it.next();
                elementsAlreadySeen.add(p);
                if (nextElement == null ? p == null : nextElement.equals(p)) {
                    foundCurrentElement = true;
                    break;
                }
            }

            if (!foundCurrentElement) {
                return false;
            }
        }
        return true;
    }

    /**
     * Returns {@code true} iff at least one element is in both collections.
     * <p>
     * In other words, this method returns {@code true} iff the
     * {@link #intersection} of <i>coll1</i> and <i>coll2</i> is not empty.
     * </p>
     *
     * @param <T> the type of object to lookup in {@code coll1}.
     * @param coll1  the first collection, must not be null
     * @param coll2  the second collection, must not be null
     * @return {@code true} iff the intersection of the collections is non-empty
     * @since 4.2
     * @see #intersection
     */
    public static <T> boolean containsAny(final Collection<?> coll1, @SuppressWarnings("unchecked") final T... coll2) {
        Objects.requireNonNull(coll1, "The collection must not be null.");
        Objects.requireNonNull(coll2, "The elements must not be null.");
        if (coll1.size() < coll2.length) {
            for (final Object aColl1 : coll1) {
                if (ArrayUtils.contains(coll2, aColl1)) {
                    return true;
                }
            }
        } else {
            for (final Object aColl2 : coll2) {
                if (coll1.contains(aColl2)) {
                    return true;
                }
            }
        }
        return false;
    }

    /**
     * Returns {@code true} iff at least one element is in both collections.
     * <p>
     * In other words, this method returns {@code true} iff the
     * {@link #intersection} of <i>coll1</i> and <i>coll2</i> is not empty.
     * </p>
     *
     * @param coll1  the first collection, must not be null
     * @param coll2  the second collection, must not be null
     * @return {@code true} iff the intersection of the collections is non-empty
     * @since 2.1
     * @see #intersection
     */
    public static boolean containsAny(final Collection<?> coll1, final Collection<?> coll2) {
        Objects.requireNonNull(coll1, "The first collection must not be null.");
        Objects.requireNonNull(coll2, "The second collection must not be null.");
        if (coll1.size() < coll2.size()) {
            for (final Object aColl1 : coll1) {
                if (coll2.contains(aColl1)) {
                    return true;
                }
            }
        } else {
            for (final Object aColl2 : coll2) {
                if (coll1.contains(aColl2)) {
                    return true;
                }
            }
        }
        return false;
    }

    /**
     * Returns a {@link Map} mapping each unique element in the given
     * {@link Collection} to an {@link Integer} representing the number
     * of occurrences of that element in the {@link Collection}.
     * <p>
     * Only those elements present in the collection will appear as
     * keys in the map.
     * </p>
     *
     * @param <O>  the type of object in the returned {@link Map}. This is a super type of &lt;I&gt;.
     * @param coll  the collection to get the cardinality map for, must not be null
     * @return the populated cardinality map
     */
    public static <O> Map<O, Integer> getCardinalityMap(final Iterable<? extends O> coll) {
        Objects.requireNonNull(coll, "The collection must not be null.");
        final Map<O, Integer> count = new HashMap<>();
        for (final O obj : coll) {
            final Integer c = count.get(obj);
            if (c == null) {
                count.put(obj, Integer.valueOf(1));
            } else {
                count.put(obj, Integer.valueOf(c.intValue() + 1));
            }
        }
        return count;
    }

    /**
     * Returns {@code true} iff <i>a</i> is a sub-collection of <i>b</i>,
     * that is, iff the cardinality of <i>e</i> in <i>a</i> is less than or
     * equal to the cardinality of <i>e</i> in <i>b</i>, for each element <i>e</i>
     * in <i>a</i>.
     *
     * @param a the first (sub?) collection, must not be null
     * @param b the second (super?) collection, must not be null
     * @return {@code true} iff <i>a</i> is a sub-collection of <i>b</i>
     * @see #isProperSubCollection
     * @see Collection#containsAll
     */
    public static boolean isSubCollection(final Collection<?> a, final Collection<?> b) {
        Objects.requireNonNull(a, "The first collection must not be null.");
        Objects.requireNonNull(b, "The second collection must not be null.");
        final CardinalityHelper<Object> helper = new CardinalityHelper<>(a, b);
        for (final Object obj : a) {
            if (helper.freqA(obj) > helper.freqB(obj)) {
                return false;
            }
        }
        return true;
    }

    /**
     * Returns {@code true} iff <i>a</i> is a <i>proper</i> sub-collection of <i>b</i>,
     * that is, iff the cardinality of <i>e</i> in <i>a</i> is less
     * than or equal to the cardinality of <i>e</i> in <i>b</i>,
     * for each element <i>e</i> in <i>a</i>, and there is at least one
     * element <i>f</i> such that the cardinality of <i>f</i> in <i>b</i>
     * is strictly greater than the cardinality of <i>f</i> in <i>a</i>.
     * <p>
     * The implementation assumes
     * </p>
     * <ul>
     *    <li>{@code a.size()} and {@code b.size()} represent the
     *    total cardinality of <i>a</i> and <i>b</i>, resp. </li>
     *    <li>{@code a.size() &lt; Integer.MAXVALUE}</li>
     * </ul>
     *
     * @param a  the first (sub?) collection, must not be null
     * @param b  the second (super?) collection, must not be null
     * @return {@code true} iff <i>a</i> is a <i>proper</i> sub-collection of <i>b</i>
     * @see #isSubCollection
     * @see Collection#containsAll
     */
    public static boolean isProperSubCollection(final Collection<?> a, final Collection<?> b) {
        Objects.requireNonNull(a, "The first collection must not be null.");
        Objects.requireNonNull(b, "The second collection must not be null.");
        return a.size() < b.size() && CollectionUtils.isSubCollection(a, b);
    }

    /**
     * Returns {@code true} iff the given {@link Collection}s contain
     * exactly the same elements with exactly the same cardinalities.
     * <p>
     * That is, iff the cardinality of <i>e</i> in <i>a</i> is
     * equal to the cardinality of <i>e</i> in <i>b</i>,
     * for each element <i>e</i> in <i>a</i> or <i>b</i>.
     * </p>
     *
     * @param a  the first collection, must not be null
     * @param b  the second collection, must not be null
     * @return {@code true} iff the collections contain the same elements with the same cardinalities.
     */
    public static boolean isEqualCollection(final Collection<?> a, final Collection<?> b) {
<<<<<<< HEAD
        Objects.requireNonNull(a, "The first collection must not be null.");
        Objects.requireNonNull(b, "The second collection must not be null.");
        if(a.size() != b.size()) {
=======
        if (a.size() != b.size()) {
>>>>>>> 2cbac58f
            return false;
        }
        final CardinalityHelper<Object> helper = new CardinalityHelper<>(a, b);
        if (helper.cardinalityA.size() != helper.cardinalityB.size()) {
            return false;
        }
        for (final Object obj : helper.cardinalityA.keySet()) {
            if (helper.freqA(obj) != helper.freqB(obj)) {
                return false;
            }
        }
        return true;
    }

    /**
     * Returns {@code true} iff the given {@link Collection}s contain
     * exactly the same elements with exactly the same cardinalities.
     * <p>
     * That is, iff the cardinality of <i>e</i> in <i>a</i> is
     * equal to the cardinality of <i>e</i> in <i>b</i>,
     * for each element <i>e</i> in <i>a</i> or <i>b</i>.
     * </p>
     * <p>
     * <b>Note:</b> from version 4.1 onwards this method requires the input
     * collections and equator to be of compatible type (using bounded wildcards).
     * Providing incompatible arguments (e.g. by casting to their rawtypes)
     * will result in a {@code ClassCastException} thrown at runtime.
     * </p>
     *
     * @param <E>  the element type
     * @param a  the first collection, must not be null
     * @param b  the second collection, must not be null
     * @param equator  the Equator used for testing equality
     * @return {@code true} iff the collections contain the same elements with the same cardinalities.
     * @throws NullPointerException if the equator is null
     * @since 4.0
     */
    public static <E> boolean isEqualCollection(final Collection<? extends E> a,
                                                final Collection<? extends E> b,
                                                final Equator<? super E> equator) {
<<<<<<< HEAD
        Objects.requireNonNull(a, "The first collection must not be null.");
        Objects.requireNonNull(b, "The second collection must not be null.");
        Objects.requireNonNull(equator, "The equator must not be null.");
        if(a.size() != b.size()) {
=======
        Objects.requireNonNull(equator, "equator");

        if (a.size() != b.size()) {
>>>>>>> 2cbac58f
            return false;
        }

        @SuppressWarnings({ "unchecked", "rawtypes" })
        final Transformer<E, ?> transformer = input -> new EquatorWrapper(equator, input);

        return isEqualCollection(collect(a, transformer), collect(b, transformer));
    }

    /**
     * Wraps another object and uses the provided Equator to implement
     * {@link #equals(Object)} and {@link #hashCode()}.
     * <p>
     * This class can be used to store objects into a Map.
     * </p>
     *
     * @param <O>  the element type
     * @since 4.0
     */
    private static class EquatorWrapper<O> {
        private final Equator<? super O> equator;
        private final O object;

        EquatorWrapper(final Equator<? super O> equator, final O object) {
            this.equator = equator;
            this.object = object;
        }

        public O getObject() {
            return object;
        }

        @Override
        public boolean equals(final Object obj) {
            if (!(obj instanceof EquatorWrapper)) {
                return false;
            }
            @SuppressWarnings("unchecked")
            final EquatorWrapper<O> otherObj = (EquatorWrapper<O>) obj;
            return equator.equate(object, otherObj.getObject());
        }

        @Override
        public int hashCode() {
            return equator.hash(object);
        }
    }

    /**
     * Returns the number of occurrences of <i>obj</i> in <i>coll</i>.
     *
     * @param obj the object to find the cardinality of
     * @param collection the {@link Iterable} to search
     * @param <O> the type of object that the {@link Iterable} may contain.
     * @return the number of occurrences of obj in coll
     * @throws NullPointerException if coll is null
     * @deprecated since 4.1, use {@link IterableUtils#frequency(Iterable, Object)} instead.
     *   Be aware that the order of parameters has changed.
     */
    @Deprecated
<<<<<<< HEAD
    public static <O> int cardinality(final O obj, final Iterable<? super O> coll) {
        Objects.requireNonNull(coll, "The collection must not be null.");
        return IterableUtils.frequency(coll, obj);
=======
    public static <O> int cardinality(final O obj, final Iterable<? super O> collection) {
        return IterableUtils.frequency(Objects.requireNonNull(collection, "collection"), obj);
>>>>>>> 2cbac58f
    }

    /**
     * Finds the first element in the given collection which matches the given predicate.
     * <p>
     * If the input collection or predicate is null, or no element of the collection
     * matches the predicate, null is returned.
     * </p>
     *
     * @param <T>  the type of object the {@link Iterable} contains
     * @param collection  the collection to search, may be null
     * @param predicate  the predicate to use, may be null
     * @return the first element of the collection which matches the predicate or null if none could be found
     * @deprecated since 4.1, use {@link IterableUtils#find(Iterable, Predicate)} instead
     */
    @Deprecated
    public static <T> T find(final Iterable<T> collection, final Predicate<? super T> predicate) {
        return predicate != null ? IterableUtils.find(collection, predicate) : null;
    }

    /**
     * Executes the given closure on each element in the collection.
     * <p>
     * If the input collection or closure is null, there is no change made.
     * </p>
     *
     * @param <T>  the type of object the {@link Iterable} contains
     * @param <C>  the closure type
     * @param collection  the collection to get the input from, may be null
     * @param closure  the closure to perform, may be null
     * @return closure
     * @deprecated since 4.1, use {@link IterableUtils#forEach(Iterable, Closure)} instead
     */
    @Deprecated
    public static <T, C extends Closure<? super T>> C forAllDo(final Iterable<T> collection, final C closure) {
        if (closure != null) {
            IterableUtils.forEach(collection, closure);
        }
        return closure;
    }

    /**
     * Executes the given closure on each element in the collection.
     * <p>
     * If the input collection or closure is null, there is no change made.
     * </p>
     *
     * @param <T>  the type of object the {@link Iterator} contains
     * @param <C>  the closure type
     * @param iterator  the iterator to get the input from, may be null
     * @param closure  the closure to perform, may be null
     * @return closure
     * @since 4.0
     * @deprecated since 4.1, use {@link IteratorUtils#forEach(Iterator, Closure)} instead
     */
    @Deprecated
    public static <T, C extends Closure<? super T>> C forAllDo(final Iterator<T> iterator, final C closure) {
        if (closure != null) {
            IteratorUtils.forEach(iterator, closure);
        }
        return closure;
    }

    /**
     * Executes the given closure on each but the last element in the collection.
     * <p>
     * If the input collection or closure is null, there is no change made.
     * </p>
     *
     * @param <T>  the type of object the {@link Iterable} contains
     * @param <C>  the closure type
     * @param collection  the collection to get the input from, may be null
     * @param closure  the closure to perform, may be null
     * @return the last element in the collection, or null if either collection or closure is null
     * @since 4.0
     * @deprecated since 4.1, use {@link IterableUtils#forEachButLast(Iterable, Closure)} instead
     */
    @Deprecated
    public static <T, C extends Closure<? super T>> T forAllButLastDo(final Iterable<T> collection,
                                                                      final C closure) {
        return closure != null ? IterableUtils.forEachButLast(collection, closure) : null;
    }

    /**
     * Executes the given closure on each but the last element in the collection.
     * <p>
     * If the input collection or closure is null, there is no change made.
     * </p>
     *
     * @param <T>  the type of object the {@link Collection} contains
     * @param <C>  the closure type
     * @param iterator  the iterator to get the input from, may be null
     * @param closure  the closure to perform, may be null
     * @return the last element in the collection, or null if either iterator or closure is null
     * @since 4.0
     * @deprecated since 4.1, use {@link IteratorUtils#forEachButLast(Iterator, Closure)} instead
     */
    @Deprecated
    public static <T, C extends Closure<? super T>> T forAllButLastDo(final Iterator<T> iterator, final C closure) {
        return closure != null ? IteratorUtils.forEachButLast(iterator, closure) : null;
    }

    /**
     * Filter the collection by applying a Predicate to each element. If the
     * predicate returns false, remove the element.
     * <p>
     * If the input collection or predicate is null, there is no change made.
     * </p>
     *
     * @param <T>  the type of object the {@link Iterable} contains
     * @param collection  the collection to get the input from, may be null
     * @param predicate  the predicate to use as a filter, may be null
     * @return true if the collection is modified by this call, false otherwise.
     */
    public static <T> boolean filter(final Iterable<T> collection, final Predicate<? super T> predicate) {
        boolean result = false;
        if (collection != null && predicate != null) {
            for (final Iterator<T> it = collection.iterator(); it.hasNext();) {
                if (!predicate.evaluate(it.next())) {
                    it.remove();
                    result = true;
                }
            }
        }
        return result;
    }

    /**
     * Filter the collection by applying a Predicate to each element. If the
     * predicate returns true, remove the element.
     * <p>
     * This is equivalent to {@code filter(collection, PredicateUtils.notPredicate(predicate))}
     * if predicate is != null.
     * </p>
     * <p>
     * If the input collection or predicate is null, there is no change made.
     * </p>
     *
     * @param <T>  the type of object the {@link Iterable} contains
     * @param collection  the collection to get the input from, may be null
     * @param predicate  the predicate to use as a filter, may be null
     * @return true if the collection is modified by this call, false otherwise.
     */
    public static <T> boolean filterInverse(final Iterable<T> collection, final Predicate<? super T> predicate) {
        return filter(collection, predicate == null ? null : PredicateUtils.notPredicate(predicate));
    }

    /**
     * Transform the collection by applying a Transformer to each element.
     * <p>
     * If the input collection or transformer is null, there is no change made.
     * </p>
     * <p>
     * This routine is best for Lists, for which set() is used to do the
     * transformations "in place." For other Collections, clear() and addAll()
     * are used to replace elements.
     * </p>
     * <p>
     * If the input collection controls its input, such as a Set, and the
     * Transformer creates duplicates (or are otherwise invalid), the collection
     * may reduce in size due to calling this method.
     * </p>
     *
     * @param <C>  the type of object the {@link Collection} contains
     * @param collection  the {@link Collection} to get the input from, may be null
     * @param transformer  the transformer to perform, may be null
     */
    public static <C> void transform(final Collection<C> collection,
                                     final Transformer<? super C, ? extends C> transformer) {

        if (collection != null && transformer != null) {
            if (collection instanceof List<?>) {
                final List<C> list = (List<C>) collection;
                for (final ListIterator<C> it = list.listIterator(); it.hasNext();) {
                    it.set(transformer.transform(it.next()));
                }
            } else {
                final Collection<C> resultCollection = collect(collection, transformer);
                collection.clear();
                collection.addAll(resultCollection);
            }
        }
    }

    /**
     * Counts the number of elements in the input collection that match the
     * predicate.
     * <p>
     * A {@code null} collection or predicate matches no elements.
     * </p>
     *
     * @param <C>  the type of object the {@link Iterable} contains
     * @param input  the {@link Iterable} to get the input from, may be null
     * @param predicate  the predicate to use, may be null
     * @return the number of matches for the predicate in the collection
     * @deprecated since 4.1, use {@link IterableUtils#countMatches(Iterable, Predicate)} instead
     */
    @Deprecated
    public static <C> int countMatches(final Iterable<C> input, final Predicate<? super C> predicate) {
        return predicate == null ? 0 : (int) IterableUtils.countMatches(input, predicate);
    }

    /**
     * Answers true if a predicate is true for at least one element of a
     * collection.
     * <p>
     * A {@code null} collection or predicate returns false.
     * </p>
     *
     * @param <C>  the type of object the {@link Iterable} contains
     * @param input  the {@link Iterable} to get the input from, may be null
     * @param predicate  the predicate to use, may be null
     * @return true if at least one element of the collection matches the predicate
     * @deprecated since 4.1, use {@link IterableUtils#matchesAny(Iterable, Predicate)} instead
     */
    @Deprecated
    public static <C> boolean exists(final Iterable<C> input, final Predicate<? super C> predicate) {
        return predicate != null && IterableUtils.matchesAny(input, predicate);
    }

    /**
     * Answers true if a predicate is true for every element of a
     * collection.
     *
     * <p>
     * A {@code null} predicate returns false.
     * </p>
     * <p>
     * A {@code null} or empty collection returns true.
     * </p>
     *
     * @param <C>  the type of object the {@link Iterable} contains
     * @param input  the {@link Iterable} to get the input from, may be null
     * @param predicate  the predicate to use, may be null
     * @return true if every element of the collection matches the predicate or if the
     * collection is empty, false otherwise
     * @since 4.0
     * @deprecated since 4.1, use {@link IterableUtils#matchesAll(Iterable, Predicate)} instead
     */
    @Deprecated
    public static <C> boolean matchesAll(final Iterable<C> input, final Predicate<? super C> predicate) {
        return predicate != null && IterableUtils.matchesAll(input, predicate);
    }

    /**
     * Selects all elements from input collection which match the given
     * predicate into an output collection.
     * <p>
     * A {@code null} predicate matches no elements.
     * </p>
     *
     * @param <O>  the type of object the {@link Iterable} contains
     * @param inputCollection  the collection to get the input from, may not be null
     * @param predicate  the predicate to use, may be null
     * @return the elements matching the predicate (new list)
     */
    public static <O> Collection<O> select(final Iterable<? extends O> inputCollection,
                                           final Predicate<? super O> predicate) {
        int size = 0;
        if (null != inputCollection) {
            size = inputCollection instanceof Collection<?> ? ((Collection<?>) inputCollection).size() : 0;
        }
        final Collection<O> answer = size == 0 ? new ArrayList<>() : new ArrayList<>(size);
        return select(inputCollection, predicate, answer);
    }

    /**
     * Selects all elements from input collection which match the given
     * predicate and adds them to outputCollection.
     * <p>
     * If the input collection or predicate is null, there is no change to the
     * output collection.
     * </p>
     *
     * @param <O>  the type of object the {@link Iterable} contains
     * @param <R>  the type of the output {@link Collection}
     * @param inputCollection  the collection to get the input from, may be null
     * @param predicate  the predicate to use, may be null
     * @param outputCollection  the collection to output into, may not be null if the inputCollection
     *   and predicate or not null
     * @return the outputCollection
     */
    public static <O, R extends Collection<? super O>> R select(final Iterable<? extends O> inputCollection,
            final Predicate<? super O> predicate, final R outputCollection) {

        if (inputCollection != null && predicate != null) {
            for (final O item : inputCollection) {
                if (predicate.evaluate(item)) {
                    outputCollection.add(item);
                }
            }
        }
        return outputCollection;
    }

    /**
     * Selects all elements from inputCollection into an output and rejected collection,
     * based on the evaluation of the given predicate.
     * <p>
     * Elements matching the predicate are added to the {@code outputCollection},
     * all other elements are added to the {@code rejectedCollection}.
     * </p>
     * <p>
     * If the input predicate is {@code null}, no elements are added to
     * {@code outputCollection} or {@code rejectedCollection}.
     * </p>
     * <p>
     * Note: calling the method is equivalent to the following code snippet:
     * </p>
     * <pre>
     *   select(inputCollection, predicate, outputCollection);
     *   selectRejected(inputCollection, predicate, rejectedCollection);
     * </pre>
     *
     * @param <O>  the type of object the {@link Iterable} contains
     * @param <R>  the type of the output {@link Collection}
     * @param inputCollection  the collection to get the input from, may be null
     * @param predicate  the predicate to use, may be null
     * @param outputCollection  the collection to output selected elements into, may not be null if the
     *   inputCollection and predicate are not null
     * @param rejectedCollection  the collection to output rejected elements into, may not be null if the
     *   inputCollection or predicate are not null
     * @return the outputCollection
     * @since 4.1
     */
    public static <O, R extends Collection<? super O>> R select(final Iterable<? extends O> inputCollection,
            final Predicate<? super O> predicate, final R outputCollection, final R rejectedCollection) {

        if (inputCollection != null && predicate != null) {
            for (final O element : inputCollection) {
                if (predicate.evaluate(element)) {
                    outputCollection.add(element);
                } else {
                    rejectedCollection.add(element);
                }
            }
        }
        return outputCollection;
    }

    /**
     * Selects all elements from inputCollection which don't match the given
     * predicate into an output collection.
     * <p>
     * If the input predicate is {@code null}, the result is an empty
     * list.
     * </p>
     *
     * @param <O>  the type of object the {@link Iterable} contains
     * @param inputCollection  the collection to get the input from, may not be null
     * @param predicate  the predicate to use, may be null
     * @return the elements <b>not</b> matching the predicate (new list)
     */
    public static <O> Collection<O> selectRejected(final Iterable<? extends O> inputCollection,
                                                   final Predicate<? super O> predicate) {
        int size = 0;
        if (null != inputCollection) {
            size = inputCollection instanceof Collection<?> ? ((Collection<?>) inputCollection).size() : 0;
        }
        final Collection<O> answer = size == 0 ? new ArrayList<>() : new ArrayList<>(size);
        return selectRejected(inputCollection, predicate, answer);
    }

    /**
     * Selects all elements from inputCollection which don't match the given
     * predicate and adds them to outputCollection.
     * <p>
     * If the input predicate is {@code null}, no elements are added to
     * {@code outputCollection}.
     * </p>
     *
     * @param <O>  the type of object the {@link Iterable} contains
     * @param <R>  the type of the output {@link Collection}
     * @param inputCollection  the collection to get the input from, may be null
     * @param predicate  the predicate to use, may be null
     * @param outputCollection  the collection to output into, may not be null if the inputCollection
     *   and predicate or not null
     * @return outputCollection
     */
    public static <O, R extends Collection<? super O>> R selectRejected(final Iterable<? extends O> inputCollection,
            final Predicate<? super O> predicate, final R outputCollection) {

        if (inputCollection != null && predicate != null) {
            for (final O item : inputCollection) {
                if (!predicate.evaluate(item)) {
                    outputCollection.add(item);
                }
            }
        }
        return outputCollection;
    }

    /**
     * Returns a new Collection containing all elements of the input collection
     * transformed by the given transformer.
     * <p>
     * If the input collection or transformer is null, the result is an empty list.
     * </p>
     *
     * @param <I>  the type of object in the input collection
     * @param <O>  the type of object in the output collection
     * @param inputCollection  the collection to get the input from, may not be null
     * @param transformer  the transformer to use, may be null
     * @return the transformed result (new list)
     * @throws NullPointerException if the input collection is null
     */
    public static <I, O> Collection<O> collect(final Iterable<I> inputCollection,
                                               final Transformer<? super I, ? extends O> transformer) {
        int size = 0;
        if (null != inputCollection) {
            size = inputCollection instanceof Collection<?> ? ((Collection<?>) inputCollection).size() : 0;
        }
        final Collection<O> answer = size == 0 ? new ArrayList<>() : new ArrayList<>(size);
        return collect(inputCollection, transformer, answer);
    }

    /**
     * Transforms all elements from the input iterator with the given transformer
     * and adds them to the output collection.
     * <p>
     * If the input iterator or transformer is null, the result is an empty list.
     * </p>
     *
     * @param <I>  the type of object in the input collection
     * @param <O>  the type of object in the output collection
     * @param inputIterator  the iterator to get the input from, may be null
     * @param transformer  the transformer to use, may be null
     * @return the transformed result (new list)
     */
    public static <I, O> Collection<O> collect(final Iterator<I> inputIterator,
                                               final Transformer<? super I, ? extends O> transformer) {
        return collect(inputIterator, transformer, new ArrayList<O>());
    }

    /**
     * Transforms all elements from input collection with the given transformer
     * and adds them to the output collection.
     * <p>
     * If the input collection or transformer is null, there is no change to the
     * output collection.
     * </p>
     *
     * @param <I>  the type of object in the input collection
     * @param <O>  the type of object in the output collection
     * @param <R>  the type of the output collection
     * @param inputCollection  the collection to get the input from, may be null
     * @param transformer  the transformer to use, may be null
     * @param outputCollection  the collection to output into, may not be null if inputCollection
     *   and transformer are not null
     * @return the output collection with the transformed input added
     * @throws NullPointerException if the outputCollection is null and both, inputCollection and
     *   transformer are not null
     */
    public static <I, O, R extends Collection<? super O>> R collect(final Iterable<? extends I> inputCollection,
            final Transformer<? super I, ? extends O> transformer, final R outputCollection) {
        if (inputCollection != null) {
            return collect(inputCollection.iterator(), transformer, outputCollection);
        }
        return outputCollection;
    }

    /**
     * Transforms all elements from the input iterator with the given transformer
     * and adds them to the output collection.
     * <p>
     * If the input iterator or transformer is null, there is no change to the
     * output collection.
     * </p>
     *
     * @param <I>  the type of object in the input collection
     * @param <O>  the type of object in the output collection
     * @param <R>  the type of the output collection
     * @param inputIterator  the iterator to get the input from, may be null
     * @param transformer  the transformer to use, may be null
     * @param outputCollection  the collection to output into, may not be null if inputIterator
     *   and transformer are not null
     * @return the outputCollection with the transformed input added
     * @throws NullPointerException if the output collection is null and both, inputIterator and
     *   transformer are not null
     */
    public static <I, O, R extends Collection<? super O>> R collect(final Iterator<? extends I> inputIterator,
            final Transformer<? super I, ? extends O> transformer, final R outputCollection) {
        if (inputIterator != null && transformer != null) {
            while (inputIterator.hasNext()) {
                final I item = inputIterator.next();
                final O value = transformer.transform(item);
                outputCollection.add(value);
            }
        }
        return outputCollection;
    }

    //-----------------------------------------------------------------------
    /**
     * Adds an element to the collection unless the element is null.
     *
     * @param <T>  the type of object the {@link Collection} contains
     * @param collection  the collection to add to, must not be null
     * @param object  the object to add, if null it will not be added
     * @return true if the collection changed
     * @throws NullPointerException if the collection is null
     * @since 3.2
     */
    public static <T> boolean addIgnoreNull(final Collection<T> collection, final T object) {
<<<<<<< HEAD
        Objects.requireNonNull(collection, "The collection must not be null.");
=======
        Objects.requireNonNull(collection, "collection");
>>>>>>> 2cbac58f
        return object != null && collection.add(object);
    }

    /**
     * Adds all elements in the {@link Iterable} to the given collection. If the
     * {@link Iterable} is a {@link Collection} then it is cast and will be
     * added using {@link Collection#addAll(Collection)} instead of iterating.
     *
     * @param <C>  the type of object the {@link Collection} contains
     * @param collection  the collection to add to, must not be null
     * @param iterable  the iterable of elements to add, must not be null
     * @return a boolean indicating whether the collection has changed or not.
     * @throws NullPointerException if the collection or iterator is null
     */
    public static <C> boolean addAll(final Collection<C> collection, final Iterable<? extends C> iterable) {
        Objects.requireNonNull(collection, "The collection must not be null.");
        Objects.requireNonNull(iterable, "The iterable of elements to add must not be null.");
        if (iterable instanceof Collection<?>) {
            return collection.addAll((Collection<? extends C>) iterable);
        }
        return addAll(collection, iterable.iterator());
    }

    /**
     * Adds all elements in the iteration to the given collection.
     *
     * @param <C>  the type of object the {@link Collection} contains
     * @param collection  the collection to add to, must not be null
     * @param iterator  the iterator of elements to add, must not be null
     * @return a boolean indicating whether the collection has changed or not.
     * @throws NullPointerException if the collection or iterator is null
     */
    public static <C> boolean addAll(final Collection<C> collection, final Iterator<? extends C> iterator) {
        Objects.requireNonNull(collection, "The collection must not be null.");
        Objects.requireNonNull(iterator, "The iterator of elements to add must not be null.");
        boolean changed = false;
        while (iterator.hasNext()) {
            changed |= collection.add(iterator.next());
        }
        return changed;
    }

    /**
     * Adds all elements in the enumeration to the given collection.
     *
     * @param <C>  the type of object the {@link Collection} contains
     * @param collection  the collection to add to, must not be null
     * @param enumeration  the enumeration of elements to add, must not be null
     * @return {@code true} if the collections was changed, {@code false} otherwise
     * @throws NullPointerException if the collection or enumeration is null
     */
    public static <C> boolean addAll(final Collection<C> collection, final Enumeration<? extends C> enumeration) {
        Objects.requireNonNull(collection, "The collection must not be null.");
        Objects.requireNonNull(enumeration, "The enumeration of elements to add must not be null.");
        boolean changed = false;
        while (enumeration.hasMoreElements()) {
            changed |= collection.add(enumeration.nextElement());
        }
        return changed;
    }

    /**
     * Adds all elements in the array to the given collection.
     *
     * @param <C>  the type of object the {@link Collection} contains
     * @param collection  the collection to add to, must not be null
     * @param elements  the array of elements to add, must not be null
     * @return {@code true} if the collection was changed, {@code false} otherwise
     * @throws NullPointerException if the collection or array is null
     */
    public static <C> boolean addAll(final Collection<C> collection, final C... elements) {
        Objects.requireNonNull(collection, "The collection must not be null.");
        Objects.requireNonNull(elements, "The array of elements to add must not be null.");
        boolean changed = false;
        for (final C element : elements) {
            changed |= collection.add(element);
        }
        return changed;
    }

    /**
     * Returns the {@code index}-th value in {@link Iterator}, throwing
     * {@code IndexOutOfBoundsException} if there is no such element.
     * <p>
     * The Iterator is advanced to {@code index} (or to the end, if
     * {@code index} exceeds the number of entries) as a side effect of this method.
     * </p>
     *
     * @param iterator  the iterator to get a value from
     * @param index  the index to get
     * @param <T> the type of object in the {@link Iterator}
     * @return the object at the specified index
     * @throws IndexOutOfBoundsException if the index is invalid
     * @throws IllegalArgumentException if the object type is invalid
     * @deprecated since 4.1, use {@code IteratorUtils.get(Iterator, int)} instead
     */
    @Deprecated
    public static <T> T get(final Iterator<T> iterator, final int index) {
        Objects.requireNonNull(iterator, "The iterator must not be null.");
        return IteratorUtils.get(iterator, index);
    }

    /**
     * Ensures an index is not negative.
     * @param index the index to check.
     * @throws IndexOutOfBoundsException if the index is negative.
     */
    static void checkIndexBounds(final int index) {
        if (index < 0) {
            throw new IndexOutOfBoundsException("Index cannot be negative: " + index);
        }
    }

    /**
     * Returns the {@code index}-th value in the {@code iterable}'s {@link Iterator}, throwing
     * {@code IndexOutOfBoundsException} if there is no such element.
     * <p>
     * If the {@link Iterable} is a {@link List}, then it will use {@link List#get(int)}.
     * </p>
     *
     * @param iterable  the {@link Iterable} to get a value from
     * @param index  the index to get
     * @param <T> the type of object in the {@link Iterable}.
     * @return the object at the specified index
     * @throws IndexOutOfBoundsException if the index is invalid
     * @deprecated since 4.1, use {@code IterableUtils.get(Iterable, int)} instead
     */
    @Deprecated
    public static <T> T get(final Iterable<T> iterable, final int index) {
        Objects.requireNonNull(iterable, "The iterable must not be null.");
        return IterableUtils.get(iterable, index);
    }

    /**
     * Returns the {@code index}-th value in {@code object}, throwing
     * {@code IndexOutOfBoundsException} if there is no such element or
     * {@code IllegalArgumentException} if {@code object} is not an
     * instance of one of the supported types.
     * <p>
     * The supported types, and associated semantics are:
     * </p>
     * <ul>
     * <li> Map -- the value returned is the {@code Map.Entry} in position
     *      {@code index} in the map's {@code entrySet} iterator,
     *      if there is such an entry.</li>
     * <li> List -- this method is equivalent to the list's get method.</li>
     * <li> Array -- the {@code index}-th array entry is returned,
     *      if there is such an entry; otherwise an {@code IndexOutOfBoundsException}
     *      is thrown.</li>
     * <li> Collection -- the value returned is the {@code index}-th object
     *      returned by the collection's default iterator, if there is such an element.</li>
     * <li> Iterator or Enumeration -- the value returned is the
     *      {@code index}-th object in the Iterator/Enumeration, if there
     *      is such an element.  The Iterator/Enumeration is advanced to
     *      {@code index} (or to the end, if {@code index} exceeds the
     *      number of entries) as a side effect of this method.</li>
     * </ul>
     *
     * @param object  the object to get a value from
     * @param index  the index to get
     * @return the object at the specified index
     * @throws IndexOutOfBoundsException if the index is invalid
     * @throws IllegalArgumentException if the object type is invalid
     */
    public static Object get(final Object object, final int index) {
        final int i = index;
        if (i < 0) {
            throw new IndexOutOfBoundsException("Index cannot be negative: " + i);
        }
        if (object instanceof Map<?, ?>) {
            final Map<?, ?> map = (Map<?, ?>) object;
            final Iterator<?> iterator = map.entrySet().iterator();
            return IteratorUtils.get(iterator, i);
        } else if (object instanceof Object[]) {
            return ((Object[]) object)[i];
        } else if (object instanceof Iterator<?>) {
            final Iterator<?> it = (Iterator<?>) object;
            return IteratorUtils.get(it, i);
        } else if (object instanceof Iterable<?>) {
            final Iterable<?> iterable = (Iterable<?>) object;
            return IterableUtils.get(iterable, i);
        } else if (object instanceof Enumeration<?>) {
            final Enumeration<?> it = (Enumeration<?>) object;
            return EnumerationUtils.get(it, i);
        } else if (object == null) {
            throw new IllegalArgumentException("Unsupported object type: null");
        } else {
            try {
                return Array.get(object, i);
            } catch (final IllegalArgumentException ex) {
                throw new IllegalArgumentException("Unsupported object type: " + object.getClass().getName());
            }
        }
    }

    /**
     * Returns the {@code index}-th {@code Map.Entry} in the {@code map}'s {@code entrySet},
     * throwing {@code IndexOutOfBoundsException} if there is no such element.
     *
     * @param <K>  the key type in the {@link Map}
     * @param <V>  the value type in the {@link Map}
     * @param map  the object to get a value from
     * @param index  the index to get
     * @return the object at the specified index
     * @throws IndexOutOfBoundsException if the index is invalid
     */
    public static <K, V> Map.Entry<K, V> get(final Map<K, V> map, final int index) {
<<<<<<< HEAD
        Objects.requireNonNull(map, "The map must not be null.");
=======
>>>>>>> 2cbac58f
        checkIndexBounds(index);
        return get(map.entrySet(), index);
    }

    /**
     * Gets the size of the collection/iterator specified.
     * <p>
     * This method can handles objects as follows
     * </p>
     * <ul>
     * <li>Collection - the collection size
     * <li>Map - the map size
     * <li>Array - the array size
     * <li>Iterator - the number of elements remaining in the iterator
     * <li>Enumeration - the number of elements remaining in the enumeration
     * </ul>
     *
     * @param object  the object to get the size of, may be null
     * @return the size of the specified collection or 0 if the object was null
     * @throws IllegalArgumentException thrown if object is not recognized
     * @since 3.1
     */
    public static int size(final Object object) {
        if (object == null) {
            return 0;
        }
        int total = 0;
        if (object instanceof Map<?, ?>) {
            total = ((Map<?, ?>) object).size();
        } else if (object instanceof Collection<?>) {
            total = ((Collection<?>) object).size();
        } else if (object instanceof Iterable<?>) {
            total = IterableUtils.size((Iterable<?>) object);
        } else if (object instanceof Object[]) {
            total = ((Object[]) object).length;
        } else if (object instanceof Iterator<?>) {
            total = IteratorUtils.size((Iterator<?>) object);
        } else if (object instanceof Enumeration<?>) {
            final Enumeration<?> it = (Enumeration<?>) object;
            while (it.hasMoreElements()) {
                total++;
                it.nextElement();
            }
        } else {
            try {
                total = Array.getLength(object);
            } catch (final IllegalArgumentException ex) {
                throw new IllegalArgumentException("Unsupported object type: " + object.getClass().getName());
            }
        }
        return total;
    }

    /**
     * Checks if the specified collection/array/iterator is empty.
     * <p>
     * This method can handles objects as follows
     * </p>
     * <ul>
     * <li>Collection - via collection isEmpty
     * <li>Map - via map isEmpty
     * <li>Array - using array size
     * <li>Iterator - via hasNext
     * <li>Enumeration - via hasMoreElements
     * </ul>
     * <p>
     * Note: This method is named to avoid clashing with
     * {@link #isEmpty(Collection)}.
     * </p>
     *
     * @param object  the object to get the size of, may be null
     * @return true if empty or null
     * @throws IllegalArgumentException thrown if object is not recognized
     * @since 3.2
     */
    public static boolean sizeIsEmpty(final Object object) {
        if (object == null) {
            return true;
        } else if (object instanceof Collection<?>) {
            return ((Collection<?>) object).isEmpty();
        } else if (object instanceof Iterable<?>) {
            return IterableUtils.isEmpty((Iterable<?>) object);
        } else if (object instanceof Map<?, ?>) {
            return ((Map<?, ?>) object).isEmpty();
        } else if (object instanceof Object[]) {
            return ((Object[]) object).length == 0;
        } else if (object instanceof Iterator<?>) {
            return ((Iterator<?>) object).hasNext() == false;
        } else if (object instanceof Enumeration<?>) {
            return ((Enumeration<?>) object).hasMoreElements() == false;
        } else {
            try {
                return Array.getLength(object) == 0;
            } catch (final IllegalArgumentException ex) {
                throw new IllegalArgumentException("Unsupported object type: " + object.getClass().getName());
            }
        }
    }

    //-----------------------------------------------------------------------
    /**
     * Null-safe check if the specified collection is empty.
     * <p>
     * Null returns true.
     * </p>
     *
     * @param coll  the collection to check, may be null
     * @return true if empty or null
     * @since 3.2
     */
    public static boolean isEmpty(final Collection<?> coll) {
        return coll == null || coll.isEmpty();
    }

    /**
     * Null-safe check if the specified collection is not empty.
     * <p>
     * Null returns false.
     * </p>
     *
     * @param coll  the collection to check, may be null
     * @return true if non-null and non-empty
     * @since 3.2
     */
    public static boolean isNotEmpty(final Collection<?> coll) {
        return !isEmpty(coll);
    }

    //-----------------------------------------------------------------------
    /**
     * Reverses the order of the given array.
     *
     * @param array  the array to reverse
     */
    public static void reverseArray(final Object[] array) {
        Objects.requireNonNull(array, "The array must not be null.");
        int i = 0;
        int j = array.length - 1;
        Object tmp;

        while (j > i) {
            tmp = array[j];
            array[j] = array[i];
            array[i] = tmp;
            j--;
            i++;
        }
    }

    /**
     * Returns true if no more elements can be added to the Collection.
     * <p>
     * This method uses the {@link BoundedCollection} interface to determine the
     * full status. If the collection does not implement this interface then
     * false is returned.
     * </p>
     * <p>
     * The collection does not have to implement this interface directly.
     * If the collection has been decorated using the decorators subpackage
     * then these will be removed to access the BoundedCollection.
     * </p>
     *
     * @param collection  the collection to check
     * @return true if the BoundedCollection is full
     * @throws NullPointerException if the collection is null
     */
<<<<<<< HEAD
    public static boolean isFull(final Collection<? extends Object> coll) {
        Objects.requireNonNull(coll, "The collection must not be null");
        if (coll instanceof BoundedCollection) {
            return ((BoundedCollection<?>) coll).isFull();
=======
    public static boolean isFull(final Collection<? extends Object> collection) {
        Objects.requireNonNull(collection, "collection");
        if (collection instanceof BoundedCollection) {
            return ((BoundedCollection<?>) collection).isFull();
>>>>>>> 2cbac58f
        }
        try {
            final BoundedCollection<?> bcoll =
                    UnmodifiableBoundedCollection.unmodifiableBoundedCollection(collection);
            return bcoll.isFull();
        } catch (final IllegalArgumentException ex) {
            return false;
        }
    }

    /**
     * Get the maximum number of elements that the Collection can contain.
     * <p>
     * This method uses the {@link BoundedCollection} interface to determine the
     * maximum size. If the collection does not implement this interface then
     * -1 is returned.
     * </p>
     * <p>
     * The collection does not have to implement this interface directly.
     * If the collection has been decorated using the decorators subpackage
     * then these will be removed to access the BoundedCollection.
     * </p>
     *
     * @param collection  the collection to check
     * @return the maximum size of the BoundedCollection, -1 if no maximum size
     * @throws NullPointerException if the collection is null
     */
<<<<<<< HEAD
    public static int maxSize(final Collection<? extends Object> coll) {
        Objects.requireNonNull(coll, "The collection must not be null");
        if (coll instanceof BoundedCollection) {
            return ((BoundedCollection<?>) coll).maxSize();
=======
    public static int maxSize(final Collection<? extends Object> collection) {
        Objects.requireNonNull(collection, "collection");
        if (collection instanceof BoundedCollection) {
            return ((BoundedCollection<?>) collection).maxSize();
>>>>>>> 2cbac58f
        }
        try {
            final BoundedCollection<?> bcoll =
                    UnmodifiableBoundedCollection.unmodifiableBoundedCollection(collection);
            return bcoll.maxSize();
        } catch (final IllegalArgumentException ex) {
            return -1;
        }
    }

    //-----------------------------------------------------------------------
    /**
     * Merges two sorted Collections, a and b, into a single, sorted List
     * such that the natural ordering of the elements is retained.
     * <p>
     * Uses the standard O(n) merge algorithm for combining two sorted lists.
     * </p>
     *
     * @param <O>  the element type
     * @param a  the first collection, must not be null
     * @param b  the second collection, must not be null
     * @return a new sorted List, containing the elements of Collection a and b
     * @throws NullPointerException if either collection is null
     * @since 4.0
     */
    public static <O extends Comparable<? super O>> List<O> collate(final Iterable<? extends O> a,
                                                                    final Iterable<? extends O> b) {
        return collate(a, b, ComparatorUtils.<O>naturalComparator(), true);
    }

    /**
     * Merges two sorted Collections, a and b, into a single, sorted List
     * such that the natural ordering of the elements is retained.
     * <p>
     * Uses the standard O(n) merge algorithm for combining two sorted lists.
     * </p>
     *
     * @param <O>  the element type
     * @param a  the first collection, must not be null
     * @param b  the second collection, must not be null
     * @param includeDuplicates  if {@code true} duplicate elements will be retained, otherwise
     *   they will be removed in the output collection
     * @return a new sorted List, containing the elements of Collection a and b
     * @throws NullPointerException if either collection is null
     * @since 4.0
     */
    public static <O extends Comparable<? super O>> List<O> collate(final Iterable<? extends O> a,
                                                                    final Iterable<? extends O> b,
                                                                    final boolean includeDuplicates) {
        return collate(a, b, ComparatorUtils.<O>naturalComparator(), includeDuplicates);
    }

    /**
     * Merges two sorted Collections, a and b, into a single, sorted List
     * such that the ordering of the elements according to Comparator c is retained.
     * <p>
     * Uses the standard O(n) merge algorithm for combining two sorted lists.
     * </p>
     *
     * @param <O>  the element type
     * @param a  the first collection, must not be null
     * @param b  the second collection, must not be null
     * @param c  the comparator to use for the merge.
     * @return a new sorted List, containing the elements of Collection a and b
     * @throws NullPointerException if either collection or the comparator is null
     * @since 4.0
     */
    public static <O> List<O> collate(final Iterable<? extends O> a, final Iterable<? extends O> b,
                                      final Comparator<? super O> c) {
        return collate(a, b, c, true);
    }

    /**
     * Merges two sorted Collections, a and b, into a single, sorted List
     * such that the ordering of the elements according to Comparator c is retained.
     * <p>
     * Uses the standard O(n) merge algorithm for combining two sorted lists.
     * </p>
     *
     * @param <O>  the element type
     * @param iterableA  the first collection, must not be null
     * @param iterableB  the second collection, must not be null
     * @param comparator  the comparator to use for the merge.
     * @param includeDuplicates  if {@code true} duplicate elements will be retained, otherwise
     *   they will be removed in the output collection
     * @return a new sorted List, containing the elements of Collection a and b
     * @throws NullPointerException if either collection or the comparator is null
     * @since 4.0
     */
<<<<<<< HEAD
    public static <O> List<O> collate(final Iterable<? extends O> a, final Iterable<? extends O> b,
                                      final Comparator<? super O> c, final boolean includeDuplicates) {
        Objects.requireNonNull(a, "The first collection must not be null.");
        Objects.requireNonNull(b, "The second collection must not be null.");
        Objects.requireNonNull(c, "The comparator must not be null.");
=======
    public static <O> List<O> collate(final Iterable<? extends O> iterableA, final Iterable<? extends O> iterableB,
                                      final Comparator<? super O> comparator, final boolean includeDuplicates) {

        Objects.requireNonNull(iterableA, "iterableA");
        Objects.requireNonNull(iterableB, "iterableB");
        Objects.requireNonNull(comparator, "comparator");
>>>>>>> 2cbac58f

        // if both Iterables are a Collection, we can estimate the size
        final int totalSize = iterableA instanceof Collection<?> && iterableB instanceof Collection<?> ?
                Math.max(1, ((Collection<?>) iterableA).size() + ((Collection<?>) iterableB).size()) : 10;

        final Iterator<O> iterator = new CollatingIterator<>(comparator, iterableA.iterator(), iterableB.iterator());
        if (includeDuplicates) {
            return IteratorUtils.toList(iterator, totalSize);
        }
        final ArrayList<O> mergedList = new ArrayList<>(totalSize);

        O lastItem = null;
        while (iterator.hasNext()) {
            final O item = iterator.next();
            if (lastItem == null || !lastItem.equals(item)) {
                mergedList.add(item);
            }
            lastItem = item;
        }

        mergedList.trimToSize();
        return mergedList;
    }

    //-----------------------------------------------------------------------

    /**
     * Returns a {@link Collection} of all the permutations of the input collection.
     * <p>
     * NOTE: the number of permutations of a given collection is equal to n!, where
     * n is the size of the collection. Thus, the resulting collection will become
     * <b>very</b> large for collections &gt; 10 (e.g. 10! = 3628800, 15! = 1307674368000).
     * </p>
     * <p>
     * For larger collections it is advised to use a {@link PermutationIterator} to
     * iterate over all permutations.
     * </p>
     *
     * @see PermutationIterator
     *
     * @param <E>  the element type
     * @param collection  the collection to create permutations for, may not be null
     * @return an unordered collection of all permutations of the input collection
     * @throws NullPointerException if collection is null
     * @since 4.0
     */
    public static <E> Collection<List<E>> permutations(final Collection<E> collection) {
        Objects.requireNonNull(collection, "The collection must not be null.");
        final PermutationIterator<E> it = new PermutationIterator<>(collection);
        final Collection<List<E>> result = new ArrayList<>();
        while (it.hasNext()) {
            result.add(it.next());
        }
        return result;
    }

    //-----------------------------------------------------------------------
    /**
     * Returns a collection containing all the elements in {@code collection}
     * that are also in {@code retain}. The cardinality of an element {@code e}
     * in the returned collection is the same as the cardinality of {@code e}
     * in {@code collection} unless {@code retain} does not contain {@code e}, in which
     * case the cardinality is zero. This method is useful if you do not wish to modify
     * the collection {@code c} and thus cannot call {@code c.retainAll(retain);}.
     * <p>
     * This implementation iterates over {@code collection}, checking each element in
     * turn to see if it's contained in {@code retain}. If it's contained, it's added
     * to the returned list. As a consequence, it is advised to use a collection type for
     * {@code retain} that provides a fast (e.g. O(1)) implementation of
     * {@link Collection#contains(Object)}.
     * </p>
     *
     * @param <C>  the type of object the {@link Collection} contains
     * @param collection  the collection whose contents are the target of the #retailAll operation
     * @param retain  the collection containing the elements to be retained in the returned collection
     * @return a {@code Collection} containing all the elements of {@code collection}
     * that occur at least once in {@code retain}.
     * @throws NullPointerException if either parameter is null
     * @since 3.2
     */
    public static <C> Collection<C> retainAll(final Collection<C> collection, final Collection<?> retain) {
        Objects.requireNonNull(collection, "The first collection must not be null.");
        Objects.requireNonNull(retain, "The second collection must not be null.");
        return ListUtils.retainAll(collection, retain);
    }

    /**
     * Returns a collection containing all the elements in
     * {@code collection} that are also in {@code retain}. The
     * cardinality of an element {@code e} in the returned collection is
     * the same as the cardinality of {@code e} in {@code collection}
     * unless {@code retain} does not contain {@code e}, in which case
     * the cardinality is zero. This method is useful if you do not wish to
     * modify the collection {@code c} and thus cannot call
     * {@code c.retainAll(retain);}.
     * <p>
     * Moreover this method uses an {@link Equator} instead of
     * {@link Object#equals(Object)} to determine the equality of the elements
     * in {@code collection} and {@code retain}. Hence this method is
     * useful in cases where the equals behavior of an object needs to be
     * modified without changing the object itself.
     * </p>
     *
     * @param <E> the type of object the {@link Collection} contains
     * @param collection the collection whose contents are the target of the {@code retainAll} operation
     * @param retain the collection containing the elements to be retained in the returned collection
     * @param equator the Equator used for testing equality
     * @return a {@code Collection} containing all the elements of {@code collection}
     * that occur at least once in {@code retain} according to the {@code equator}
     * @throws NullPointerException if any of the parameters is null
     * @since 4.1
     */
    public static <E> Collection<E> retainAll(final Iterable<E> collection,
                                              final Iterable<? extends E> retain,
                                              final Equator<? super E> equator) {
        Objects.requireNonNull(collection, "The first collection must not be null.");
        Objects.requireNonNull(retain, "The second collection must not be null.");
        Objects.requireNonNull(equator, "The equator must not be null.");
        final Transformer<E, EquatorWrapper<E>> transformer = input -> new EquatorWrapper<>(equator, input);

        final Set<EquatorWrapper<E>> retainSet =
                collect(retain, transformer, new HashSet<EquatorWrapper<E>>());

        final List<E> list = new ArrayList<>();
        for (final E element : collection) {
            if (retainSet.contains(new EquatorWrapper<>(equator, element))) {
                list.add(element);
            }
        }
        return list;
    }

    /**
     * Removes elements whose index are between startIndex, inclusive and endIndex,
     * exclusive in the collection and returns them.
     * This method modifies the input collections.
     *
     * @param <E>  the type of object the {@link Collection} contains
     * @param input  the collection will be operated, must not be null
     * @param startIndex  the start index (inclusive) to remove element, must not be less than 0
     * @param endIndex  the end index (exclusive) to remove, must not be less than startIndex
     * @return collection of elements that removed from the input collection
     * @since 4.5
     */
    public static <E> Collection<E> removeRange(final Collection<E> input, final int startIndex, final int endIndex) {
        Objects.requireNonNull(input, "The collection must not be null.");
        if (endIndex < startIndex) {
            throw new IllegalArgumentException("The end index can't be less than the start index.");
        }
        if (input.size() < endIndex) {
            throw new IndexOutOfBoundsException("The end index can't be greater than the size of collection.");
        }
        return CollectionUtils.removeCount(input, startIndex, endIndex - startIndex);
    }

    /**
     * Removes the specified number of elements from the start index in the collection and returns them.
     * This method modifies the input collections.
     *
     * @param <E>  the type of object the {@link Collection} contains
     * @param input  the collection will be operated, can't be null
     * @param startIndex  the start index (inclusive) to remove element, can't be less than 0
     * @param count  the specified number to remove, can't be less than 1
     * @return collection of elements that removed from the input collection
     * @since 4.5
     */
    public static <E> Collection<E> removeCount(final Collection<E> input, int startIndex, int count) {
        Objects.requireNonNull(input, "The collection must not be null.");
        if (startIndex < 0) {
            throw new IndexOutOfBoundsException("The start index can't be less than 0.");
        }
        if (count < 0) {
            throw new IndexOutOfBoundsException("The count can't be less than 0.");
        }
        if (input.size() < startIndex + count) {
            throw new IndexOutOfBoundsException(
                    "The sum of start index and count can't be greater than the size of collection.");
        }

        final Collection<E> result = new ArrayList<>(count);
        final Iterator<E> iterator = input.iterator();
        while (count > 0) {
            if (startIndex > 0) {
                startIndex = startIndex - 1;
                iterator.next();
                continue;
            }
            count = count - 1;
            result.add(iterator.next());
            iterator.remove();
        }
        return result;
    }

    /**
     * Removes the elements in {@code remove} from {@code collection}. That is, this
     * method returns a collection containing all the elements in {@code c}
     * that are not in {@code remove}. The cardinality of an element {@code e}
     * in the returned collection is the same as the cardinality of {@code e}
     * in {@code collection} unless {@code remove} contains {@code e}, in which
     * case the cardinality is zero. This method is useful if you do not wish to modify
     * the collection {@code c} and thus cannot call {@code collection.removeAll(remove);}.
     * <p>
     * This implementation iterates over {@code collection}, checking each element in
     * turn to see if it's contained in {@code remove}. If it's not contained, it's added
     * to the returned list. As a consequence, it is advised to use a collection type for
     * {@code remove} that provides a fast (e.g. O(1)) implementation of
     * {@link Collection#contains(Object)}.
     * </p>
     *
     * @param <E>  the type of object the {@link Collection} contains
     * @param collection  the collection from which items are removed (in the returned collection)
     * @param remove  the items to be removed from the returned {@code collection}
     * @return a {@code Collection} containing all the elements of {@code collection} except
     * any elements that also occur in {@code remove}.
     * @throws NullPointerException if either parameter is null
     * @since 4.0 (method existed in 3.2 but was completely broken)
     */
    public static <E> Collection<E> removeAll(final Collection<E> collection, final Collection<?> remove) {
        return ListUtils.removeAll(collection, remove);
    }

    /**
     * Removes all elements in {@code remove} from {@code collection}.
     * That is, this method returns a collection containing all the elements in
     * {@code collection} that are not in {@code remove}. The
     * cardinality of an element {@code e} in the returned collection is
     * the same as the cardinality of {@code e} in {@code collection}
     * unless {@code remove} contains {@code e}, in which case the
     * cardinality is zero. This method is useful if you do not wish to modify
     * the collection {@code c} and thus cannot call
     * {@code collection.removeAll(remove)}.
     * <p>
     * Moreover this method uses an {@link Equator} instead of
     * {@link Object#equals(Object)} to determine the equality of the elements
     * in {@code collection} and {@code remove}. Hence this method is
     * useful in cases where the equals behavior of an object needs to be
     * modified without changing the object itself.
     * </p>
     *
     * @param <E> the type of object the {@link Collection} contains
     * @param collection the collection from which items are removed (in the returned collection)
     * @param remove the items to be removed from the returned collection
     * @param equator the Equator used for testing equality
     * @return a {@code Collection} containing all the elements of {@code collection}
     * except any element that if equal according to the {@code equator}
     * @throws NullPointerException if any of the parameters is null
     * @since 4.1
     */
    public static <E> Collection<E> removeAll(final Iterable<E> collection,
                                              final Iterable<? extends E> remove,
                                              final Equator<? super E> equator) {
        Objects.requireNonNull(collection, "The collection must not be null.");
        Objects.requireNonNull(remove, "The items to be removed must not be null.");
        Objects.requireNonNull(equator, "The equator must not be null.");
        final Transformer<E, EquatorWrapper<E>> transformer = input -> new EquatorWrapper<>(equator, input);

        final Set<EquatorWrapper<E>> removeSet =
                collect(remove, transformer, new HashSet<EquatorWrapper<E>>());

        final List<E> list = new ArrayList<>();
        for (final E element : collection) {
            if (!removeSet.contains(new EquatorWrapper<>(equator, element))) {
                list.add(element);
            }
        }
        return list;
    }

    //-----------------------------------------------------------------------
    /**
     * Returns a synchronized collection backed by the given collection.
     * <p>
     * You must manually synchronize on the returned buffer's iterator to
     * avoid non-deterministic behavior:
     * </p>
     * <pre>
     * Collection c = CollectionUtils.synchronizedCollection(myCollection);
     * synchronized (c) {
     *     Iterator i = c.iterator();
     *     while (i.hasNext()) {
     *         process (i.next());
     *     }
     * }
     * </pre>
     * <p>
     * This method uses the implementation in the decorators subpackage.
     * </p>
     *
     * @param <C>  the type of object the {@link Collection} contains
     * @param collection  the collection to synchronize, must not be null
     * @return a synchronized collection backed by the given collection
     * @throws NullPointerException if the collection is null
     * @deprecated since 4.1, use {@link java.util.Collections#synchronizedCollection(Collection)} instead
     */
    @Deprecated
    public static <C> Collection<C> synchronizedCollection(final Collection<C> collection) {
        Objects.requireNonNull(collection, "The collection must not be null.");
        return SynchronizedCollection.synchronizedCollection(collection);
    }

    /**
     * Returns an unmodifiable collection backed by the given collection.
     * <p>
     * This method uses the implementation in the decorators subpackage.
     * </p>
     *
     * @param <C>  the type of object the {@link Collection} contains
     * @param collection  the collection to make unmodifiable, must not be null
     * @return an unmodifiable collection backed by the given collection
     * @throws NullPointerException if the collection is null
     * @deprecated since 4.1, use {@link java.util.Collections#unmodifiableCollection(Collection)} instead
     */
    @Deprecated
    public static <C> Collection<C> unmodifiableCollection(final Collection<? extends C> collection) {
        Objects.requireNonNull(collection, "The collection must not be null.");
        return UnmodifiableCollection.unmodifiableCollection(collection);
    }

    /**
     * Returns a predicated (validating) collection backed by the given collection.
     * <p>
     * Only objects that pass the test in the given predicate can be added to the collection.
     * Trying to add an invalid object results in an IllegalArgumentException.
     * It is important not to use the original collection after invoking this method,
     * as it is a backdoor for adding invalid objects.
     * </p>
     *
     * @param <C> the type of objects in the Collection.
     * @param collection  the collection to predicate, must not be null
     * @param predicate  the predicate for the collection, must not be null
     * @return a predicated collection backed by the given collection
     * @throws NullPointerException if the Collection is null
     */
    public static <C> Collection<C> predicatedCollection(final Collection<C> collection,
                                                         final Predicate<? super C> predicate) {
        Objects.requireNonNull(collection, "The collection must not be null.");
        Objects.requireNonNull(predicate, "The predicate must not be null.");
        return PredicatedCollection.predicatedCollection(collection, predicate);
    }

    /**
     * Returns a transformed bag backed by the given collection.
     * <p>
     * Each object is passed through the transformer as it is added to the
     * Collection. It is important not to use the original collection after invoking this
     * method, as it is a backdoor for adding untransformed objects.
     * </p>
     * <p>
     * Existing entries in the specified collection will not be transformed.
     * If you want that behaviour, see {@link TransformedCollection#transformedCollection}.
     * </p>
     *
     * @param <E> the type of object the {@link Collection} contains
     * @param collection  the collection to predicate, must not be null
     * @param transformer  the transformer for the collection, must not be null
     * @return a transformed collection backed by the given collection
     * @throws NullPointerException if the Collection or Transformer is null
     */
    public static <E> Collection<E> transformingCollection(final Collection<E> collection,
            final Transformer<? super E, ? extends E> transformer) {
        Objects.requireNonNull(collection, "The collection must not be null.");
        Objects.requireNonNull(transformer, "The transformer must not be null.");
        return TransformedCollection.transformingCollection(collection, transformer);
    }

    /**
     * Extract the lone element of the specified Collection.
     *
     * @param <E> collection type
     * @param collection to read
     * @return sole member of collection
     * @throws NullPointerException if collection is null
     * @throws IllegalArgumentException if collection is empty or contains more than one element
     * @since 4.0
     */
    public static <E> E extractSingleton(final Collection<E> collection) {
<<<<<<< HEAD
        Objects.requireNonNull(collection, "The collection must not be null.");
=======
        Objects.requireNonNull(collection, "collection");
>>>>>>> 2cbac58f
        if (collection.size() != 1) {
            throw new IllegalArgumentException("Can extract singleton only when collection size == 1");
        }
        return collection.iterator().next();
    }
}<|MERGE_RESOLUTION|>--- conflicted
+++ resolved
@@ -575,13 +575,9 @@
      * @return {@code true} iff the collections contain the same elements with the same cardinalities.
      */
     public static boolean isEqualCollection(final Collection<?> a, final Collection<?> b) {
-<<<<<<< HEAD
         Objects.requireNonNull(a, "The first collection must not be null.");
         Objects.requireNonNull(b, "The second collection must not be null.");
-        if(a.size() != b.size()) {
-=======
         if (a.size() != b.size()) {
->>>>>>> 2cbac58f
             return false;
         }
         final CardinalityHelper<Object> helper = new CardinalityHelper<>(a, b);
@@ -622,16 +618,11 @@
     public static <E> boolean isEqualCollection(final Collection<? extends E> a,
                                                 final Collection<? extends E> b,
                                                 final Equator<? super E> equator) {
-<<<<<<< HEAD
         Objects.requireNonNull(a, "The first collection must not be null.");
         Objects.requireNonNull(b, "The second collection must not be null.");
-        Objects.requireNonNull(equator, "The equator must not be null.");
-        if(a.size() != b.size()) {
-=======
         Objects.requireNonNull(equator, "equator");
 
         if (a.size() != b.size()) {
->>>>>>> 2cbac58f
             return false;
         }
 
@@ -692,14 +683,8 @@
      *   Be aware that the order of parameters has changed.
      */
     @Deprecated
-<<<<<<< HEAD
-    public static <O> int cardinality(final O obj, final Iterable<? super O> coll) {
-        Objects.requireNonNull(coll, "The collection must not be null.");
-        return IterableUtils.frequency(coll, obj);
-=======
     public static <O> int cardinality(final O obj, final Iterable<? super O> collection) {
         return IterableUtils.frequency(Objects.requireNonNull(collection, "collection"), obj);
->>>>>>> 2cbac58f
     }
 
     /**
@@ -1204,11 +1189,7 @@
      * @since 3.2
      */
     public static <T> boolean addIgnoreNull(final Collection<T> collection, final T object) {
-<<<<<<< HEAD
-        Objects.requireNonNull(collection, "The collection must not be null.");
-=======
         Objects.requireNonNull(collection, "collection");
->>>>>>> 2cbac58f
         return object != null && collection.add(object);
     }
 
@@ -1416,10 +1397,7 @@
      * @throws IndexOutOfBoundsException if the index is invalid
      */
     public static <K, V> Map.Entry<K, V> get(final Map<K, V> map, final int index) {
-<<<<<<< HEAD
         Objects.requireNonNull(map, "The map must not be null.");
-=======
->>>>>>> 2cbac58f
         checkIndexBounds(index);
         return get(map.entrySet(), index);
     }
@@ -1586,17 +1564,10 @@
      * @return true if the BoundedCollection is full
      * @throws NullPointerException if the collection is null
      */
-<<<<<<< HEAD
-    public static boolean isFull(final Collection<? extends Object> coll) {
-        Objects.requireNonNull(coll, "The collection must not be null");
-        if (coll instanceof BoundedCollection) {
-            return ((BoundedCollection<?>) coll).isFull();
-=======
     public static boolean isFull(final Collection<? extends Object> collection) {
         Objects.requireNonNull(collection, "collection");
         if (collection instanceof BoundedCollection) {
             return ((BoundedCollection<?>) collection).isFull();
->>>>>>> 2cbac58f
         }
         try {
             final BoundedCollection<?> bcoll =
@@ -1624,17 +1595,10 @@
      * @return the maximum size of the BoundedCollection, -1 if no maximum size
      * @throws NullPointerException if the collection is null
      */
-<<<<<<< HEAD
-    public static int maxSize(final Collection<? extends Object> coll) {
-        Objects.requireNonNull(coll, "The collection must not be null");
-        if (coll instanceof BoundedCollection) {
-            return ((BoundedCollection<?>) coll).maxSize();
-=======
     public static int maxSize(final Collection<? extends Object> collection) {
         Objects.requireNonNull(collection, "collection");
         if (collection instanceof BoundedCollection) {
             return ((BoundedCollection<?>) collection).maxSize();
->>>>>>> 2cbac58f
         }
         try {
             final BoundedCollection<?> bcoll =
@@ -1724,20 +1688,12 @@
      * @throws NullPointerException if either collection or the comparator is null
      * @since 4.0
      */
-<<<<<<< HEAD
-    public static <O> List<O> collate(final Iterable<? extends O> a, final Iterable<? extends O> b,
-                                      final Comparator<? super O> c, final boolean includeDuplicates) {
-        Objects.requireNonNull(a, "The first collection must not be null.");
-        Objects.requireNonNull(b, "The second collection must not be null.");
-        Objects.requireNonNull(c, "The comparator must not be null.");
-=======
     public static <O> List<O> collate(final Iterable<? extends O> iterableA, final Iterable<? extends O> iterableB,
                                       final Comparator<? super O> comparator, final boolean includeDuplicates) {
 
         Objects.requireNonNull(iterableA, "iterableA");
         Objects.requireNonNull(iterableB, "iterableB");
         Objects.requireNonNull(comparator, "comparator");
->>>>>>> 2cbac58f
 
         // if both Iterables are a Collection, we can estimate the size
         final int totalSize = iterableA instanceof Collection<?> && iterableB instanceof Collection<?> ?
@@ -2115,11 +2071,7 @@
      * @since 4.0
      */
     public static <E> E extractSingleton(final Collection<E> collection) {
-<<<<<<< HEAD
-        Objects.requireNonNull(collection, "The collection must not be null.");
-=======
         Objects.requireNonNull(collection, "collection");
->>>>>>> 2cbac58f
         if (collection.size() != 1) {
             throw new IllegalArgumentException("Can extract singleton only when collection size == 1");
         }
